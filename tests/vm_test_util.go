--- conflicted
+++ resolved
@@ -26,19 +26,11 @@
 	"github.com/ethereum/go-ethereum/common"
 	"github.com/ethereum/go-ethereum/common/hexutil"
 	"github.com/ethereum/go-ethereum/common/math"
-<<<<<<< HEAD
-	"github.com/ethereum/go-ethereum/crypto"
-	"github.com/truechain/truechain-engineering-code/core"
-	"github.com/truechain/truechain-engineering-code/core/state"
-	"github.com/truechain/truechain-engineering-code/core/vm"
-	"github.com/truechain/truechain-engineering-code/etruedb"
-=======
 	"github.com/truechain/truechain-engineering-code/core"
 	"github.com/truechain/truechain-engineering-code/core/state"
 	"github.com/truechain/truechain-engineering-code/core/vm"
 	"github.com/truechain/truechain-engineering-code/etruedb"
 	"github.com/ethereum/go-ethereum/crypto"
->>>>>>> bc7e2eae
 	"github.com/truechain/truechain-engineering-code/params"
 )
 
@@ -58,13 +50,8 @@
 	Logs          common.UnprefixedHash `json:"logs"`
 	GasRemaining  *math.HexOrDecimal64  `json:"gas"`
 	Out           hexutil.Bytes         `json:"out"`
-<<<<<<< HEAD
-	Pre           types.GenesisAlloc    `json:"pre"`
-	Post          types.GenesisAlloc    `json:"post"`
-=======
 	Pre           types.GenesisAlloc     `json:"pre"`
 	Post          types.GenesisAlloc     `json:"post"`
->>>>>>> bc7e2eae
 	PostStateRoot common.Hash           `json:"postStateRoot"`
 }
 
@@ -131,11 +118,7 @@
 func (t *VMTest) exec(statedb *state.StateDB, vmconfig vm.Config) ([]byte, uint64, error) {
 	evm := t.newEVM(statedb, vmconfig)
 	e := t.json.Exec
-<<<<<<< HEAD
-	return evm.Call(vm.AccountRef(e.Caller), e.Address, e.Data, e.GasLimit, e.Value, nil)
-=======
 	return evm.Call(vm.AccountRef(e.Caller), e.Address, e.Data, e.GasLimit, e.Value,nil)
->>>>>>> bc7e2eae
 }
 
 func (t *VMTest) newEVM(statedb *state.StateDB, vmconfig vm.Config) *vm.EVM {

--- conflicted
+++ resolved
@@ -27,20 +27,13 @@
 	t.Parallel()
 
 	txt := new(testMatcher)
-<<<<<<< HEAD
-	txt.config(`^Homestead/`, params.ChainConfig{})
-	txt.config(`^EIP155/`, params.ChainConfig{
-		ChainID: big.NewInt(1),
-=======
 	txt.config(`^Homestead/`, params.ChainConfig{
 	})
 	txt.config(`^EIP155/`, params.ChainConfig{
 		ChainID:        big.NewInt(1),
 	})
 	txt.config(`^Byzantium/`, params.ChainConfig{
->>>>>>> bc7e2eae
 	})
-	txt.config(`^Byzantium/`, params.ChainConfig{})
 
 	txt.walk(t, transactionTestDir, func(t *testing.T, name string, test *TransactionTest) {
 		cfg := txt.findConfig(name)

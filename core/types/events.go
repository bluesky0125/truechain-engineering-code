--- conflicted
+++ resolved
@@ -17,14 +17,14 @@
 package types
 
 import (
+	"math/big"
+
 	"github.com/ethereum/go-ethereum/common"
-	"math/big"
 )
 
 // NewTxsEvent is posted when a batch of transactions enter the transaction pool.
 type NewTxsEvent struct{ Txs []*Transaction }
 
-<<<<<<< HEAD
 // AddTxEvent is posted when a transactions remove from the transaction pool.
 type AddTxEvent struct{ Tx *Transaction }
 
@@ -32,9 +32,7 @@
 type RemoveTxEvent struct{ Hash common.Hash }
 
 //for fruit and record
-=======
 //NewFruitsEvent is posted when a fruit has been imported.
->>>>>>> 2782e648
 type NewFruitsEvent struct{ Fruits []*SnailBlock }
 
 // NewMinedFruitEvent is posted when a block has been Mined.
@@ -78,16 +76,13 @@
 
 type ChainSnailHeadEvent struct{ Block *SnailBlock }
 
-<<<<<<< HEAD
 type FastBlockEvent struct {
 	Block    *Block
 	Receipts map[common.Hash]*Receipt
 }
 
 // for fruit event
-=======
 // FruitEvent for fruit event,seems not used
->>>>>>> 2782e648
 type FruitEvent struct {
 	Block *Block
 	Hash  common.Hash

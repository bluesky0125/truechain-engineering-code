package types

import (
	"bytes"
<<<<<<< HEAD
	"log"
=======
>>>>>>> d846645f
	"crypto/ecdsa"
	"encoding/binary"
	"encoding/json"
	"github.com/truechain/truechain-engineering-code/common"
	"github.com/truechain/truechain-engineering-code/common/hexutil"
	"log"
	"math/big"
)

// Committee is an committee info in the state of the genesis block.
type Committee struct {
	Address common.Address `json:"address,omitempty"`
	PubKey  []byte         `json:"pubKey,omitempty"`
}

const (
	CommitteeStart      = iota // start pbft consensus
	CommitteeStop              // stop pbft consensus
	CommitteeSwitchover        //switch pbft committee
)

type CommitteeMember struct {
	Coinbase  common.Address
	Publickey *ecdsa.PublicKey
}

type CommitteeNode struct {
	IP   string
	Port uint
	CM   *CommitteeMember
<<<<<<< HEAD
}

type PbftSigns []*PbftSign

type PbftSign struct {
	FastHeight *big.Int
	FastHash   common.Hash // fastblock hash
	Result     uint        // 0--agree,1--against
	Sign       []byte      // sign for fastblock height + hash + result
}

type PbftAgent interface {
	FetchFastBlock() (*FastBlock, error)
	VerifyFastBlock(*FastBlock) error
	BroadcastFastBlock(*FastBlock) error
	BroadcastSign(sign []*PbftSign,block *FastBlock) error
}

type PbftServer interface {
	PutNodes(id *big.Int, nodes []*CommitteeNode) error
	Notify(id *big.Int, action int) error

}

func (voteSign *PbftSign) PrepareData() []byte {
	data := bytes.Join(
		[][]byte{
			voteSign.FastHash[:],
			IntToHex(voteSign.Result),
			IntToHex(voteSign.FastHeight),
		},
		[]byte{},
	)
	return data
}

=======
}

type PbftSigns []*PbftSign

type PbftSign struct {
	FastHeight *big.Int
	FastHash   common.Hash // fastblock hash
	Result     uint        // 0--agree,1--against
	Sign       []byte      // sign for fastblock height + hash + result
}

type PbftAgentProxy interface {
	FetchFastBlock() (*FastBlock, error)
	VerifyFastBlock(*FastBlock) error
	BroadcastFastBlock(*FastBlock) error
	BroadcastSign(sign *PbftSign,block *FastBlock) error
}

type PbftServerProxy interface {
	PutCommittee(committeeInfo *CommitteeInfo) error
	PutNodes(id *big.Int, nodes []*CommitteeNode) error
	Notify(id *big.Int, action int) error
}

func (voteSign *PbftSign) PrepareData() []byte {
	data := bytes.Join(
		[][]byte{
			voteSign.FastHash[:],
			IntToHex(voteSign.Result),
			IntToHex(voteSign.FastHeight),
		},
		[]byte{},
	)
	return data
}

>>>>>>> d846645f
// IntToHex converts an int64 to a byte array
func IntToHex(num interface{}) []byte {
	buff := new(bytes.Buffer)
	err := binary.Write(buff, binary.BigEndian, num)
	if err != nil {
		log.Panic(err)
	}
	return buff.Bytes()
}

func (g *Committee) UnmarshalJSON(input []byte) error {
	type Committee struct {
		Address common.Address `json:"address,omitempty"`
		PubKey  *hexutil.Bytes `json:"pubKey,omitempty"`
	}
	var dec Committee
	if err := json.Unmarshal(input, &dec); err != nil {
		return err
	}
	//if dec.Address != nil {
	g.Address = dec.Address
	//}
	if dec.PubKey != nil {
		g.PubKey = *dec.PubKey
	}
	return nil
}

// Hash returns the block hash of the PbftSign, which is simply the keccak256 hash of its
// RLP encoding.
func (h *PbftSign) Hash() common.Hash {
	return rlpHash(h)
}

type CommitteeInfo struct {
	Id *big.Int
	Members []*CommitteeMember
}

func (committeeInfo *CommitteeInfo) SetCommitteeInfo(newCommitteeInfo *CommitteeInfo){
	committeeInfo =newCommitteeInfo
}<|MERGE_RESOLUTION|>--- conflicted
+++ resolved
@@ -2,16 +2,12 @@
 
 import (
 	"bytes"
-<<<<<<< HEAD
 	"log"
-=======
->>>>>>> d846645f
 	"crypto/ecdsa"
 	"encoding/binary"
 	"encoding/json"
 	"github.com/truechain/truechain-engineering-code/common"
 	"github.com/truechain/truechain-engineering-code/common/hexutil"
-	"log"
 	"math/big"
 )
 
@@ -36,44 +32,6 @@
 	IP   string
 	Port uint
 	CM   *CommitteeMember
-<<<<<<< HEAD
-}
-
-type PbftSigns []*PbftSign
-
-type PbftSign struct {
-	FastHeight *big.Int
-	FastHash   common.Hash // fastblock hash
-	Result     uint        // 0--agree,1--against
-	Sign       []byte      // sign for fastblock height + hash + result
-}
-
-type PbftAgent interface {
-	FetchFastBlock() (*FastBlock, error)
-	VerifyFastBlock(*FastBlock) error
-	BroadcastFastBlock(*FastBlock) error
-	BroadcastSign(sign []*PbftSign,block *FastBlock) error
-}
-
-type PbftServer interface {
-	PutNodes(id *big.Int, nodes []*CommitteeNode) error
-	Notify(id *big.Int, action int) error
-
-}
-
-func (voteSign *PbftSign) PrepareData() []byte {
-	data := bytes.Join(
-		[][]byte{
-			voteSign.FastHash[:],
-			IntToHex(voteSign.Result),
-			IntToHex(voteSign.FastHeight),
-		},
-		[]byte{},
-	)
-	return data
-}
-
-=======
 }
 
 type PbftSigns []*PbftSign
@@ -110,7 +68,6 @@
 	return data
 }
 
->>>>>>> d846645f
 // IntToHex converts an int64 to a byte array
 func IntToHex(num interface{}) []byte {
 	buff := new(bytes.Buffer)

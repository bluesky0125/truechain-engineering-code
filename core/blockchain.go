// Copyright 2014 The go-ethereum Authors
// This file is part of the go-ethereum library.
//
// The go-ethereum library is free software: you can redistribute it and/or modify
// it under the terms of the GNU Lesser General Public License as published by
// the Free Software Foundation, either version 3 of the License, or
// (at your option) any later version.
//
// The go-ethereum library is distributed in the hope that it will be useful,
// but WITHOUT ANY WARRANTY; without even the implied warranty of
// MERCHANTABILITY or FITNESS FOR A PARTICULAR PURPOSE. See the
// GNU Lesser General Public License for more details.
//
// You should have received a copy of the GNU Lesser General Public License
// along with the go-ethereum library. If not, see <http://www.gnu.org/licenses/>.

// Package core implements the Ethereum consensus protocol.
package core

import (
	"errors"
	"fmt"
	"io"
	"math/big"
	"sync"
	"sync/atomic"
	"time"

	"github.com/ethereum/go-ethereum/common"
	"github.com/ethereum/go-ethereum/common/mclock"
	"github.com/ethereum/go-ethereum/common/prque"
	"github.com/ethereum/go-ethereum/crypto"
	"github.com/ethereum/go-ethereum/log"
	"github.com/ethereum/go-ethereum/rlp"
	"github.com/hashicorp/golang-lru"
	"github.com/truechain/truechain-engineering-code/consensus"
	"github.com/truechain/truechain-engineering-code/core/rawdb"
	"github.com/truechain/truechain-engineering-code/core/state"
	"github.com/truechain/truechain-engineering-code/core/types"
	"github.com/truechain/truechain-engineering-code/core/vm"
	"github.com/truechain/truechain-engineering-code/etruedb"
	"github.com/truechain/truechain-engineering-code/event"
	"github.com/truechain/truechain-engineering-code/metrics"
	"github.com/truechain/truechain-engineering-code/params"
	"github.com/truechain/truechain-engineering-code/trie"
)

var (
	blockInsertTimer     = metrics.NewRegisteredTimer("chain/inserts", nil)
	blockValidationTimer = metrics.NewRegisteredTimer("chain/validation", nil)
	blockExecutionTimer  = metrics.NewRegisteredTimer("chain/execution", nil)
	blockWriteTimer      = metrics.NewRegisteredTimer("chain/write", nil)

	ErrNoGenesis = errors.New("Genesis not found in chain")
)

const (
	bodyCacheLimit          = 256
	blockCacheLimit         = 256
	receiptsCacheLimit      = 32
	maxFutureBlocks         = 256
	maxTimeFutureBlocks     = 30
	badBlockLimit           = 10
	triesInMemory           = 128
	triesInMemoryDownloader = 16

	fastBlockStateInternal = 6
	// BlockChainVersion ensures that an incompatible database forces a resync from scratch.
	BlockChainVersion = 3
	blockDeleteHeight = 500000
	blockDeleteLimite = 10000
	blockDeleteOnce   = 1000
)

// CacheConfig contains the configuration values for the trie caching/pruning
// that's resident in a blockchain.
type CacheConfig struct {
	HeightGcState  atomic.Value  // height  mark delete body and receipt
	Deleted        bool          // Whether to delete body and receipt
	Disabled       bool          // Whether to disable trie write caching (archive node)
	TrieCleanLimit int           // Memory allowance (MB) to use for caching trie nodes in memory
	TrieNodeLimit  int           // Memory limit (MB) at which to start flushing dirty trie nodes to disk
	TrieTimeLimit  time.Duration // Time limit after which to flush the current in-memory trie to disk
}

// BlockChain represents the canonical chain given a database with a genesis
// block. The Blockchain manages chain imports, reverts, chain reorganisations.
//
// Importing blocks in to the block chain happens according to the set of rules
// defined by the two stage Validator. Processing of blocks is done using the
// Processor which processes the included transaction. The validation of the state
// is done in the second part of the Validator. Failing results in aborting of
// the import.
//
// The BlockChain also helps in returning blocks from **any** chain included
// in the database as well as blocks that represents the canonical chain. It's
// important to note that GetBlock can return any block and does not need to be
// included in the canonical one where as GetBlockByNumber always represents the
// canonical chain.
// SnailChain defines a small collection of methods needed to access the local snail block chain.
// Temporary interface for snail block chain
type BlockChain struct {
	chainConfig *params.ChainConfig // Chain & network configuration
	cacheConfig *CacheConfig        // Cache configuration for pruning

	db     etruedb.Database // Low level persistent database to store final content in
	triegc *prque.Prque     // Priority queue mapping block numbers to tries to gc
	gcproc time.Duration    // Accumulates canonical block processing for trie dumping

	hc               *HeaderChain
	sc               SnailChain
	rmLogsFeed       event.Feed
	chainFeed        event.Feed
	chainSideFeed    event.Feed
	chainHeadFeed    event.Feed
	logsFeed         event.Feed
	RewardNumberFeed event.Feed
	scope            event.SubscriptionScope
	genesisBlock     *types.Block

	mu      sync.RWMutex // global mutex for locking chain operations
	chainmu sync.RWMutex // blockchain insertion lock
	procmu  sync.RWMutex // block processor lock

	checkpoint       int          // checkpoint counts towards the new checkpoint
	currentBlock     atomic.Value // Current head of the block chain
	currentFastBlock atomic.Value // Current head of the fast-sync chain (may be above the block chain!)
	currentReward    atomic.Value // Current head of the currentReward

	stateCache    state.Database // State database to reuse between imports (contains state cache)
	bodyCache     *lru.Cache     // Cache for the most recent block bodies
	signCache     *lru.Cache     // Cache for the most recent block bodies
	bodyRLPCache  *lru.Cache     // Cache for the most recent block bodies in RLP encoded format
	receiptsCache *lru.Cache     // Cache for the most recent receipts per block
	blockCache    *lru.Cache     // Cache for the most recent entire blocks
	futureBlocks  *lru.Cache     // future blocks are blocks added for later processing
	rewardCache   *lru.Cache

	quit    chan struct{} // blockchain quit channel
	running int32         // running must be called atomically
	// procInterrupt must be atomically called
	procInterrupt int32          // interrupt signaler for block processing
	wg            sync.WaitGroup // chain processing wait group for shutting down

	engine    consensus.Engine
	processor Processor // block processor interface
	validator Validator // block and state validator interface
	vmConfig  vm.Config

	badBlocks *lru.Cache // Bad block cache

<<<<<<< HEAD
	isFallback bool
=======
	isFallback	 bool
>>>>>>> bc7e2eae
}

// NewBlockChain returns a fully initialised block chain using information
// available in the database. It initialises the default Ethereum Validator and
// Processor.
func NewBlockChain(db etruedb.Database, cacheConfig *CacheConfig,
	chainConfig *params.ChainConfig, engine consensus.Engine,
	vmConfig vm.Config) (*BlockChain, error) {

	if cacheConfig == nil {
		cacheConfig = &CacheConfig{
			Deleted:        false,
			TrieCleanLimit: 256,
			TrieNodeLimit:  256,
			TrieTimeLimit:  5 * time.Minute,
		}
	}
	cacheConfig.HeightGcState.Store(rawdb.ReadStateGcBR(db))
	bodyCache, _ := lru.New(bodyCacheLimit)
	bodyRLPCache, _ := lru.New(bodyCacheLimit)
	blockCache, _ := lru.New(blockCacheLimit)
	futureBlocks, _ := lru.New(maxFutureBlocks)
	receiptsCache, _ := lru.New(receiptsCacheLimit)
	badBlocks, _ := lru.New(badBlockLimit)
	signCache, _ := lru.New(bodyCacheLimit)
	rewardCache, _ := lru.New(bodyCacheLimit)

	bc := &BlockChain{
		chainConfig:   chainConfig,
		cacheConfig:   cacheConfig,
		db:            db,
		triegc:        prque.New(nil),
		stateCache:    state.NewDatabase(db),
		quit:          make(chan struct{}),
		bodyCache:     bodyCache,
		signCache:     signCache,
		bodyRLPCache:  bodyRLPCache,
		receiptsCache: receiptsCache,
		blockCache:    blockCache,
		futureBlocks:  futureBlocks,
		rewardCache:   rewardCache,
		engine:        engine,
		vmConfig:      vmConfig,
		badBlocks:     badBlocks,
<<<<<<< HEAD
		isFallback:    false,
=======
		isFallback:		false,
>>>>>>> bc7e2eae
	}
	bc.SetValidator(NewBlockValidator(chainConfig, bc, engine))
	bc.SetProcessor(NewStateProcessor(chainConfig, bc, engine))

	var err error
	bc.hc, err = NewHeaderChain(db, chainConfig, engine, bc.getProcInterrupt)
	if err != nil {
		return nil, err
	}
	bc.genesisBlock = bc.GetBlockByNumber(0)
	if bc.genesisBlock == nil {
		return nil, ErrNoGenesis
	}
	if err := bc.loadLastState(); err != nil {
		return nil, err
	}
	// Check the current state of the block hashes and make sure that we do not have any of the bad blocks in our chain
	for hash := range BadHashes {
		if header := bc.GetHeaderByHash(hash); header != nil {

			// get the canonical block corresponding to the offending header's number
			headerByNumber := bc.GetHeaderByNumber(header.Number.Uint64())

			// make sure the headerByNumber (if present) is in our current canonical chain
			if headerByNumber != nil && headerByNumber.Hash() == header.Hash() {
				log.Error("Found bad hash, rewinding chain", "number", header.Number, "hash", header.ParentHash)
				bc.SetHead(header.Number.Uint64() - 1)
				log.Error("Chain rewind was successful, resuming normal operation")
			}
		}
	}

	// Take ownership of this particular state
	go bc.update()
	return bc, nil
}

func (bc *BlockChain) getProcInterrupt() bool {
	return atomic.LoadInt32(&bc.procInterrupt) == 1
}

// GetVMConfig returns the block chain VM config.
func (bc *BlockChain) GetVMConfig() *vm.Config {
	return &bc.vmConfig
}

// loadLastState loads the last known chain state from the database. This method
// assumes that the chain manager mutex is held.
func (bc *BlockChain) loadLastState() error {
	// Restore the last known head block
	head := rawdb.ReadHeadBlockHash(bc.db)
	if head == (common.Hash{}) {
		// Corrupt or empty database, init from scratch
		log.Warn("Empty database, resetting chain")
		return bc.Reset()
	}

	// Make sure the entire head block is available
	currentBlock := bc.GetBlockByHash(head)
	if currentBlock == nil {
		// Corrupt or empty database, init from scratch
		log.Warn("Head block missing, resetting chain", "hash", head)
		return bc.Reset()
	}
	// Make sure the state associated with the block is available
	if _, err := state.New(currentBlock.Root(), bc.stateCache); err != nil {
		// Dangling block without a state associated, init from scratch
		log.Warn("Head state missing, repairing chain", "number", currentBlock.Number(), "hash", currentBlock.Hash())

		// Send a message to the committee if you find a chain backtracking
		bc.isFallback = true

		if err := bc.repair(&currentBlock); err != nil {
			return err
		}
	}
	// Everything seems to be fine, set as the head block
	bc.currentBlock.Store(currentBlock)

	// Restore the last known head header
	currentHeader := currentBlock.Header()
	if head := rawdb.ReadHeadHeaderHash(bc.db); head != (common.Hash{}) {
		if header := bc.GetHeaderByHash(head); header != nil {
			currentHeader = header
		}
	}
	bc.hc.SetCurrentHeader(currentHeader)

	// Restore the last known head fast block
	bc.currentFastBlock.Store(currentBlock)
	if head := rawdb.ReadHeadFastBlockHash(bc.db); head != (common.Hash{}) {
		if block := bc.GetBlockByHash(head); block != nil {
			bc.currentFastBlock.Store(block)
		}
	}
	// Restore the last known currentReward
	rewardHead := bc.GetLastRowByFastCurrentBlock()
	if rewardHead != nil {
		bc.currentReward.Store(rewardHead)
		rawdb.WriteHeadRewardNumber(bc.db, rewardHead.SnailNumber.Uint64())
	}

	// Issue a status log for the user
	currentFastBlock := bc.CurrentFastBlock()

	log.Info("Loaded most recent local Fastheader", "number", currentHeader.Number, "hash", currentHeader.Hash())
	log.Info("Loaded most recent local full Fastblock", "number", currentBlock.Number(), "hash", currentBlock.Hash())
	log.Info("Loaded most recent local fast Fastblock", "number", currentFastBlock.Number(), "hash", currentFastBlock.Hash())
	return nil
}

func (bc *BlockChain) GetLastRow() *types.BlockReward {

	sNumber := bc.sc.CurrentBlock().NumberU64()

	//fmt.Println(sNumber)
	for i := sNumber; i > 0; i-- {

		sBlock := bc.sc.GetBlockByNumber(i)
		if sBlock == nil {
			continue
		}
		reward := bc.GetBlockReward(sBlock.NumberU64())
		if reward != nil {
			return reward
		}
	}
	return nil
}

func (bc *BlockChain) GetLastRowByFastCurrentBlock() *types.BlockReward {
	block := bc.CurrentBlock()

	for i := block.NumberU64(); i > 0; i-- {
		if block.SnailNumber().Uint64() != 0 {
			return &types.BlockReward{
				SnailNumber: block.SnailNumber(),
				SnailHash:   block.SnailHash(),
				FastNumber:  block.Number(),
				FastHash:    block.Hash(),
			}
		}
		block = bc.GetBlockByNumber(i)
	}
	return nil
}

// SetHead rewinds the local chain to a new head. In the case of headers, everything
// above the new head will be deleted and the new one set. In the case of blocks
// though, the head may be further rewound if block bodies are missing (non-archive
// nodes after a fast sync).
func (bc *BlockChain) SetHead(head uint64) error {
	log.Warn("Rewinding blockchain", "target", head)

	bc.mu.Lock()
	defer bc.mu.Unlock()

	// Rewind the header chain, deleting all block bodies until then
	delFn := func(db rawdb.DatabaseDeleter, hash common.Hash, num uint64) {
		rawdb.DeleteBody(db, hash, num)
	}
	bc.hc.SetHead(head, delFn)
	currentHeader := bc.hc.CurrentHeader()

	// Clear out any stale content from the caches
	bc.bodyCache.Purge()
	bc.bodyRLPCache.Purge()
	bc.receiptsCache.Purge()
	bc.blockCache.Purge()
	bc.futureBlocks.Purge()
	bc.signCache.Purge()
	bc.rewardCache.Purge()

	// Rewind the block chain, ensuring we don't end up with a stateless head block
	if currentBlock := bc.CurrentBlock(); currentBlock != nil && currentHeader.Number.Uint64() < currentBlock.NumberU64() {
		bc.currentBlock.Store(bc.GetBlock(currentHeader.Hash(), currentHeader.Number.Uint64()))
	}
	if currentBlock := bc.CurrentBlock(); currentBlock != nil {
		if _, err := state.New(currentBlock.Root(), bc.stateCache); err != nil {
			// Rewound state missing, rolled back to before pivot, reset to genesis
			bc.currentBlock.Store(bc.genesisBlock)
		}
	}
	// Rewind the fast block in a simpleton way to the target head
	if currentFastBlock := bc.CurrentFastBlock(); currentFastBlock != nil && currentHeader.Number.Uint64() < currentFastBlock.NumberU64() {
		bc.currentFastBlock.Store(bc.GetBlock(currentHeader.Hash(), currentHeader.Number.Uint64()))
	}
	// If either blocks reached nil, reset to the genesis state
	if currentBlock := bc.CurrentBlock(); currentBlock == nil {
		bc.currentBlock.Store(bc.genesisBlock)
	}
	if currentFastBlock := bc.CurrentFastBlock(); currentFastBlock == nil {
		bc.currentFastBlock.Store(bc.genesisBlock)
	}

	// Restore the last known currentReward
	currentReward := bc.GetLastRow()
	if currentReward != nil {
		bc.currentReward.Store(currentReward)
	}

	currentBlock := bc.CurrentBlock()
	currentFastBlock := bc.CurrentFastBlock()
	rawdb.WriteHeadBlockHash(bc.db, currentBlock.Hash())
	rawdb.WriteHeadFastBlockHash(bc.db, currentFastBlock.Hash())
	rawdb.WriteHeadRewardNumber(bc.db, currentReward.SnailNumber.Uint64())

	return bc.loadLastState()
}

// FastSyncCommitHead sets the current head block to the one defined by the hash
// irrelevant what the chain contents were prior.
func (bc *BlockChain) FastSyncCommitHead(hash common.Hash) error {
	// Make sure that both the block as well at its state trie exists
	block := bc.GetBlockByHash(hash)
	if block == nil {
		return fmt.Errorf("non existent block [%x…]", hash[:])
	}
	if _, err := trie.NewSecure(block.Root(), bc.stateCache.TrieDB(), 0); err != nil {
		return err
	}
	// If all checks out, manually set the head block
	bc.mu.Lock()
	bc.currentBlock.Store(block)
	bc.mu.Unlock()

	log.Info("Committed new head block", "number", block.Number(), "hash", hash)
	return nil
}

// GasLimit returns the gas limit of the current HEAD block.
func (bc *BlockChain) GasLimit() uint64 {
	return bc.CurrentBlock().GasLimit()
}

// CurrentBlock retrieves the current head block of the canonical chain. The
// block is retrieved from the blockchain's internal cache.
func (bc *BlockChain) CurrentBlock() *types.Block {
	return bc.currentBlock.Load().(*types.Block)
}

func (bc *BlockChain) CurrentReward() *types.BlockReward {
	if bc.currentReward.Load() == nil {
		return nil
	}
	return bc.currentReward.Load().(*types.BlockReward)
}

func (bc *BlockChain) NextSnailNumberReward() *big.Int {
	var (
		rewardSnailHegiht *big.Int
		blockReward       = bc.CurrentReward()
	)
	if blockReward == nil {
		rewardSnailHegiht = new(big.Int).Set(common.Big1)
	} else {
		rewardSnailHegiht = new(big.Int).Add(blockReward.SnailNumber, common.Big1)
	}
	return rewardSnailHegiht
}

// CurrentFastBlock retrieves the current fast-sync head block of the canonical
// chain. The block is retrieved from the blockchain's internal cache.
func (bc *BlockChain) CurrentFastBlock() *types.Block {
	return bc.currentFastBlock.Load().(*types.Block)
}

// SetProcessor sets the processor required for making state modifications.
func (bc *BlockChain) SetProcessor(processor Processor) {
	bc.procmu.Lock()
	defer bc.procmu.Unlock()
	bc.processor = processor
}

// SetValidator sets the validator which is used to validate incoming blocks.
func (bc *BlockChain) SetValidator(validator Validator) {
	bc.procmu.Lock()
	defer bc.procmu.Unlock()
	bc.validator = validator
}

// Validator returns the current validator.
func (bc *BlockChain) Validator() Validator {
	bc.procmu.RLock()
	defer bc.procmu.RUnlock()
	return bc.validator
}

// Processor returns the current processor.
func (bc *BlockChain) Processor() Processor {
	bc.procmu.RLock()
	defer bc.procmu.RUnlock()
	return bc.processor
}

// State returns a new mutable state based on the current HEAD block.
func (bc *BlockChain) State() (*state.StateDB, error) {
	return bc.StateAt(bc.CurrentBlock().Root())
}

// StateAt returns a new mutable state based on a particular point in time.
func (bc *BlockChain) StateAt(root common.Hash) (*state.StateDB, error) {
	return state.New(root, bc.stateCache)
}

// StateCache returns the caching database underpinning the blockchain instance.
func (bc *BlockChain) StateCache() state.Database {
	return bc.stateCache
}

// Reset purges the entire blockchain, restoring it to its genesis state.
func (bc *BlockChain) Reset() error {
	return bc.ResetWithGenesisBlock(bc.genesisBlock)
}

// ResetWithGenesisBlock purges the entire blockchain, restoring it to the
// specified genesis state.
func (bc *BlockChain) ResetWithGenesisBlock(genesis *types.Block) error {
	// Dump the entire block chain and purge the caches
	if err := bc.SetHead(0); err != nil {
		return err
	}
	bc.mu.Lock()
	defer bc.mu.Unlock()

	// Prepare the genesis block and reinitialise the chain
	//if err := bc.hc.WriteTd(genesis.Hash(), genesis.NumberU64(), genesis.Difficulty()); err != nil {
	//	log.Crit("Failed to write genesis block TD", "err", err)
	//}
	rawdb.WriteBlock(bc.db, genesis)

	bc.genesisBlock = genesis
	bc.insert(bc.genesisBlock)
	bc.currentBlock.Store(bc.genesisBlock)
	bc.hc.SetGenesis(bc.genesisBlock.Header())
	bc.hc.SetCurrentHeader(bc.genesisBlock.Header())
	bc.currentFastBlock.Store(bc.genesisBlock)

	return nil
}

// repair tries to repair the current blockchain by rolling back the current block
// until one with associated state is found. This is needed to fix incomplete db
// writes caused either by crashes/power outages, or simply non-committed tries.
//
// This method only rolls back the current block. The current header and current
// fast block are left intact.
func (bc *BlockChain) repair(head **types.Block) error {
	for {
		// Abort if we've rewound to a head block that does have associated state
		if _, err := state.New((*head).Root(), bc.stateCache); err == nil {
			log.Info("Rewound blockchain to past state", "number", (*head).Number(), "hash", (*head).Hash())
			return nil
		}
		// Otherwise rewind one block and recheck state availability there
		block := bc.GetBlock((*head).ParentHash(), (*head).NumberU64()-1)
		if block == nil {
			return fmt.Errorf("missing block %d [%x]", (*head).NumberU64()-1, (*head).ParentHash())
		}
		(*head) = block
	}
}

// Export writes the active chain to the given writer.
func (bc *BlockChain) Export(w io.Writer) error {
	return bc.ExportN(w, uint64(0), bc.CurrentBlock().NumberU64())
}

// ExportN writes a subset of the active chain to the given writer.
func (bc *BlockChain) ExportN(w io.Writer, first uint64, last uint64) error {
	bc.mu.RLock()
	defer bc.mu.RUnlock()

	if first > last {
		return fmt.Errorf("export failed: first (%d) is greater than last (%d)", first, last)
	}
	log.Info("Exporting batch of blocks", "count", last-first+1)

	start, reported := time.Now(), time.Now()
	for nr := first; nr <= last; nr++ {
		block := bc.GetBlockByNumber(nr)
		if block == nil {
			return fmt.Errorf("export failed on #%d: not found", nr)
		}
		if err := block.EncodeRLP(w); err != nil {
			return err
		}
		if time.Since(reported) >= statsReportLimit {
			log.Info("Exporting blocks", "exported", block.NumberU64()-first, "elapsed", common.PrettyDuration(time.Since(start)))
			reported = time.Now()
		}
	}

	return nil
}

// insert injects a new head block into the current block chain. This method
// assumes that the block is indeed a true head. It will also reset the head
// header and the head fast sync block to this very same block if they are older
// or if they are on a different side chain.
//
// Note, this function assumes that the `mu` mutex is held!
func (bc *BlockChain) insert(block *types.Block) {
<<<<<<< HEAD
=======

>>>>>>> bc7e2eae

	// Add the block to the canonical chain number scheme and mark as the head
	rawdb.WriteCanonicalHash(bc.db, block.Hash(), block.NumberU64())
	rawdb.WriteHeadBlockHash(bc.db, block.Hash())

	bc.currentBlock.Store(block)


<<<<<<< HEAD
	bc.currentFastBlock.Store(block)

	if bc.isFallback && block.NumberU64() == bc.CurrentFastBlock().NumberU64() {
		bc.isFallback = false
	}

=======


	if block.NumberU64() == bc.CurrentFastBlock().NumberU64() {

		bc.isFallback = false;

		// If the block is better than our head or is on a different chain, force update heads
		bc.hc.SetCurrentHeader(block.Header())
		rawdb.WriteHeadFastBlockHash(bc.db, block.Hash())
		bc.currentFastBlock.Store(block)
	}




>>>>>>> bc7e2eae
}

// Genesis retrieves the chain's genesis block.
func (bc *BlockChain) Genesis() *types.Block {
	return bc.genesisBlock
}

// GetBody retrieves a block body (transactions and uncles) from the database by
// hash, caching it if found.
func (bc *BlockChain) GetBody(hash common.Hash) *types.Body {
	// Short circuit if the body's already in the cache, retrieve otherwise
	if cached, ok := bc.bodyCache.Get(hash); ok {
		body := cached.(*types.Body)
		return body
	}
	number := bc.hc.GetBlockNumber(hash)
	if number == nil {
		return nil
	}
	body := rawdb.ReadBody(bc.db, hash, *number)
	if body == nil {
		return nil
	}
	// Cache the found body for next time and return
	bc.bodyCache.Add(hash, body)
	return body
}

// GetBodyRLP retrieves a block body in RLP encoding from the database by hash,
// caching it if found.
func (bc *BlockChain) GetBodyRLP(hash common.Hash) rlp.RawValue {
	// Short circuit if the body's already in the cache, retrieve otherwise
	if cached, ok := bc.bodyRLPCache.Get(hash); ok {
		return cached.(rlp.RawValue)
	}
	number := bc.hc.GetBlockNumber(hash)
	if number == nil {
		return nil
	}
	body := rawdb.ReadBodyRLP(bc.db, hash, *number)
	if len(body) == 0 {
		return nil
	}
	// Cache the found body for next time and return
	bc.bodyRLPCache.Add(hash, body)
	return body
}

// HasBlock checks if a block is fully present in the database or not.
func (bc *BlockChain) HasBlock(hash common.Hash, number uint64) bool {
	if bc.blockCache.Contains(hash) {
		return true
	}
	return rawdb.HasBody(bc.db, hash, number)
}

// HasState checks if state trie is fully present in the database or not.
func (bc *BlockChain) HasState(hash common.Hash) bool {
	_, err := bc.stateCache.OpenTrie(hash)
	return err == nil
}

// HasFastBlock checks if a fast block is fully present in the database or not.
func (bc *BlockChain) HasFastBlock(hash common.Hash, number uint64) bool {
	if !bc.HasBlock(hash, number) {
		return false
	}
	if bc.receiptsCache.Contains(hash) {
		return true
	}
	return rawdb.HasReceipts(bc.db, hash, number)
}

// VerifyHasState checks if state trie is fully present in the database or not.
// or CurrentFastBlock number  > the number of fb
func (bc *BlockChain) VerifyHasState(fb *types.Block) bool {
	_, err := bc.stateCache.OpenTrie(fb.Root())
	if err != nil && bc.CurrentBlock().NumberU64() > fb.NumberU64()+uint64(fastBlockStateInternal) {
		return true
	}
	return err == nil
}

// HasBlockAndState checks if a block and associated state trie is fully present
// in the database or not, caching it if present.
func (bc *BlockChain) HasBlockAndState(hash common.Hash, number uint64) bool {
	// Check first that the block itself is known
	block := bc.GetBlock(hash, number)
	if block == nil {
		return false
	}
	//return bc.HasState(block.Root())
	return bc.VerifyHasState(block)
}

// GetBlock retrieves a block from the database by hash and number,
// caching it if found.
func (bc *BlockChain) GetBlock(hash common.Hash, number uint64) *types.Block {
	// Short circuit if the block's already in the cache, retrieve otherwise
	if block, ok := bc.blockCache.Get(hash); ok {
		return block.(*types.Block)
	}
	var block *types.Block
	if bc.cacheConfig.Deleted || bc.cacheConfig.HeightGcState.Load().(uint64) > number {
		block = rawdb.ReadSnapBlock(bc.db, hash, number)
	} else {
		block = rawdb.ReadBlock(bc.db, hash, number)
	}
	if block == nil {
		return nil
	}
	// Cache the found block for next time and return
	bc.blockCache.Add(block.Hash(), block)
	return block
}

// GetBlockByHash retrieves a block from the database by hash, caching it if found.
func (bc *BlockChain) GetBlockByHash(hash common.Hash) *types.Block {
	number := bc.hc.GetBlockNumber(hash)
	if number == nil {
		return nil
	}
	return bc.GetBlock(hash, *number)
}

// GetBlockByNumber retrieves a block from the database by number, caching it
// (associated with its hash) if found.
func (bc *BlockChain) GetBlockByNumber(number uint64) *types.Block {
	hash := rawdb.ReadCanonicalHash(bc.db, number)
	if hash == (common.Hash{}) {
		return nil
	}
	return bc.GetBlock(hash, number)
}

// GetReceiptsByHash retrieves the receipts for all transactions in a given block.
func (bc *BlockChain) GetReceiptsByHash(hash common.Hash) types.Receipts {
	if receipts, ok := bc.receiptsCache.Get(hash); ok {
		return receipts.(types.Receipts)
	}
	number := rawdb.ReadHeaderNumber(bc.db, hash)
	if number == nil {
		return nil
	}
	receipts := rawdb.ReadReceipts(bc.db, hash, *number)
	bc.receiptsCache.Add(hash, receipts)
	return receipts
}

// GetBlocksFromHash returns the block corresponding to hash and up to n-1 ancestors.
// [deprecated by eth/62]
func (bc *BlockChain) GetBlocksFromHash(hash common.Hash, n int) (blocks []*types.Block) {
	number := bc.hc.GetBlockNumber(hash)
	if number == nil {
		return nil
	}
	for i := 0; i < n; i++ {
		block := bc.GetBlock(hash, *number)
		if block == nil {
			break
		}
		blocks = append(blocks, block)
		hash = block.ParentHash()
		*number--
	}
	return
}

// TrieNode retrieves a blob of data associated with a trie node (or code hash)
// either from ephemeral in-memory cache, or from persistent storage.
func (bc *BlockChain) TrieNode(hash common.Hash) ([]byte, error) {
	return bc.stateCache.TrieDB().Node(hash)
}

// Stop stops the blockchain service. If any imports are currently in progress
// it will abort them using the procInterrupt.
func (bc *BlockChain) Stop() {
	if !atomic.CompareAndSwapInt32(&bc.running, 0, 1) {
		return
	}
	// Unsubscribe all subscriptions registered from blockchain
	bc.scope.Close()
	close(bc.quit)
	atomic.StoreInt32(&bc.procInterrupt, 1)

	bc.wg.Wait()

	// Ensure the state of a recent block is also stored to disk before exiting.
	// We're writing three different states to catch different restart scenarios:
	//  - HEAD:     So we don't need to reprocess any blocks in the general case
	//  - HEAD-1:   So we don't do large reorgs if our HEAD becomes an uncle
	//  - HEAD-127: So we have a hard limit on the number of blocks reexecuted
	if !bc.cacheConfig.Disabled {
		triedb := bc.stateCache.TrieDB()

		for _, offset := range []uint64{0, 1, triesInMemoryDownloader - 1, triesInMemory - 1} {
			if number := bc.CurrentBlock().NumberU64(); number > offset {
				recent := bc.GetBlockByNumber(number - offset)

				log.Info("Writing cached state to disk", "block", recent.Number(), "hash", recent.Hash(), "root", recent.Root())
				if err := triedb.Commit(recent.Root(), true); err != nil {
					log.Error("Failed to commit recent state trie", "err", err)
				}
			}
		}
		for !bc.triegc.Empty() {
			triedb.Dereference(bc.triegc.PopItem().(common.Hash))
		}
		if size, _ := triedb.Size(); size != 0 {
			log.Error("Dangling trie nodes after full cleanup")
		}
	}
	log.Info("Blockchain manager stopped")
}

func (bc *BlockChain) procFutureBlocks() {
	blocks := make([]*types.Block, 0, bc.futureBlocks.Len())
	for _, hash := range bc.futureBlocks.Keys() {
		if block, exist := bc.futureBlocks.Peek(hash); exist {
			blocks = append(blocks, block.(*types.Block))
		}
	}
	if len(blocks) > 0 {
		types.BlockBy(types.Number).Sort(blocks)

		// Insert one by one as chain insertion needs contiguous ancestry between blocks
		for i := range blocks {
			bc.InsertChain(blocks[i : i+1])
		}
	}
}

// WriteStatus status of write
type WriteStatus byte

const (
	NonStatTy WriteStatus = iota
	CanonStatTy
	SideStatTy
)

// Rollback is designed to remove a chain of links from the database that aren't
// certain enough to be valid.
func (bc *BlockChain) Rollback(chain []common.Hash) {
	bc.mu.Lock()
	defer bc.mu.Unlock()

	for i := len(chain) - 1; i >= 0; i-- {
		hash := chain[i]

		currentHeader := bc.hc.CurrentHeader()
		if currentHeader.Hash() == hash {
			bc.hc.SetCurrentHeader(bc.GetHeader(currentHeader.ParentHash, currentHeader.Number.Uint64()-1))
		}
		if currentFastBlock := bc.CurrentFastBlock(); currentFastBlock.Hash() == hash {
			newFastBlock := bc.GetBlock(currentFastBlock.ParentHash(), currentFastBlock.NumberU64()-1)
			bc.currentFastBlock.Store(newFastBlock)
			rawdb.WriteHeadFastBlockHash(bc.db, newFastBlock.Hash())
		}
		if currentBlock := bc.CurrentBlock(); currentBlock.Hash() == hash {
			newBlock := bc.GetBlock(currentBlock.ParentHash(), currentBlock.NumberU64()-1)
			bc.currentBlock.Store(newBlock)
			rawdb.WriteHeadBlockHash(bc.db, newBlock.Hash())
		}
	}
}

// SetReceiptsData computes all the non-consensus fields of the receipts
func SetReceiptsData(config *params.ChainConfig, block *types.Block, receipts types.Receipts) error {
	signer := types.MakeSigner(config, block.Number())

	transactions, logIndex := block.Transactions(), uint(0)
	if len(transactions) != len(receipts) {
		return errors.New("transaction and receipt count mismatch")
	}

	for j := 0; j < len(receipts); j++ {
		// The transaction hash can be retrieved from the transaction itself
		receipts[j].TxHash = transactions[j].Hash()

		// The contract address can be derived from the transaction itself
		if transactions[j].To() == nil {
			// Deriving the signer is expensive, only do if it's actually needed
			from, _ := types.Sender(signer, transactions[j])
			receipts[j].ContractAddress = crypto.CreateAddress(from, transactions[j].Nonce())
		}
		// The used gas can be calculated based on previous receipts
		if j == 0 {
			receipts[j].GasUsed = receipts[j].CumulativeGasUsed
		} else {
			receipts[j].GasUsed = receipts[j].CumulativeGasUsed - receipts[j-1].CumulativeGasUsed
		}
		// The derived log fields can simply be set from the block and transaction
		for k := 0; k < len(receipts[j].Logs); k++ {
			receipts[j].Logs[k].BlockNumber = block.NumberU64()
			receipts[j].Logs[k].BlockHash = block.Hash()
			receipts[j].Logs[k].TxHash = receipts[j].TxHash
			receipts[j].Logs[k].TxIndex = uint(j)
			receipts[j].Logs[k].Index = logIndex
			logIndex++
		}
	}
	return nil
}

// InsertReceiptChain attempts to complete an already existing header chain with
// transaction and receipt data.
func (bc *BlockChain) InsertReceiptChain(blockChain types.Blocks, receiptChain []types.Receipts) (int, error) {
	bc.wg.Add(1)
	defer bc.wg.Done()

	// Do a sanity check that the provided chain is actually ordered and linked
	for i := 1; i < len(blockChain); i++ {
		if blockChain[i].NumberU64() != blockChain[i-1].NumberU64()+1 || blockChain[i].ParentHash() != blockChain[i-1].Hash() {
			log.Error("Non contiguous receipt insert", "number", blockChain[i].Number(), "hash", blockChain[i].Hash(), "parent", blockChain[i].ParentHash(),
				"prevnumber", blockChain[i-1].Number(), "prevhash", blockChain[i-1].Hash())
			return 0, fmt.Errorf("non contiguous insert: item %d is #%d [%x…], item %d is #%d [%x…] (parent [%x…])", i-1, blockChain[i-1].NumberU64(),
				blockChain[i-1].Hash().Bytes()[:4], i, blockChain[i].NumberU64(), blockChain[i].Hash().Bytes()[:4], blockChain[i].ParentHash().Bytes()[:4])
		}
	}

	var (
		stats = struct{ processed, ignored int32 }{}
		start = time.Now()
		bytes = 0
		batch = bc.db.NewBatch()
	)
	for i, block := range blockChain {
		receipts := receiptChain[i]
		// Short circuit insertion if shutting down or processing failed
		if atomic.LoadInt32(&bc.procInterrupt) == 1 {
			return 0, nil
		}
		// Short circuit if the owner header is unknown
		if !bc.HasHeader(block.Hash(), block.NumberU64()) {
			return i, fmt.Errorf("containing header #%d [%x…] unknown", block.Number(), block.Hash().Bytes()[:4])
		}
		// Skip if the entire data is already known
		if bc.HasBlock(block.Hash(), block.NumberU64()) {
			stats.ignored++
			continue
		}
		// Compute all the non-consensus fields of the receipts
		if err := SetReceiptsData(bc.chainConfig, block, receipts); err != nil {
			return i, fmt.Errorf("failed to set receipts data: %v", err)
		}

		if block.SnailNumber().Int64() != 0 {
			//create BlockReward
			br := &types.BlockReward{
				FastHash:    block.Hash(),
				FastNumber:  block.Number(),
				SnailHash:   block.SnailHash(),
				SnailNumber: block.SnailNumber(),
			}
			//insert BlockReward to db
			rawdb.WriteBlockReward(batch, br)
			rawdb.WriteHeadRewardNumber(bc.db, block.SnailNumber().Uint64())

			bc.currentReward.Store(br)

		}

		// Write all the data out into the database
		rawdb.WriteBody(batch, block.Hash(), block.NumberU64(), block.Body())
		rawdb.WriteReceipts(batch, block.Hash(), block.NumberU64(), receipts)
		rawdb.WriteTxLookupEntries(batch, block)

		stats.processed++

		if batch.ValueSize() >= etruedb.IdealBatchSize {
			if err := batch.Write(); err != nil {
				return 0, err
			}
			bytes += batch.ValueSize()
			batch.Reset()
		}
	}
	if batch.ValueSize() > 0 {
		bytes += batch.ValueSize()
		if err := batch.Write(); err != nil {
			return 0, err
		}
	}

	// Update the head fast sync block if better
	bc.mu.Lock()
	head := blockChain[len(blockChain)-1]
	//if td := bc.GetTd(head.Hash(), head.NumberU64()); td != nil { // Rewind may have occurred, skip in that case
	//currentFastBlock := bc.CurrentFastBlock()
	//if bc.GetTd(currentFastBlock.Hash(), currentFastBlock.NumberU64()).Cmp(td) < 0 {
	rawdb.WriteHeadFastBlockHash(bc.db, head.Hash())
	bc.currentFastBlock.Store(head)
	//}
	//}
	bc.mu.Unlock()

	context := []interface{}{
		"count", stats.processed, "elapsed", common.PrettyDuration(time.Since(start)),
		"number", head.Number(), "hash", head.Hash(), "age", common.PrettyAge(time.Unix(head.Time().Int64(), 0)),
		"size", common.StorageSize(bytes),
	}
	if stats.ignored > 0 {
		context = append(context, []interface{}{"ignored", stats.ignored}...)
	}
	log.Info("Imported new block receipts", context...)

	return 0, nil
}

var lastWrite uint64

// WriteBlockWithoutState writes only the block and its metadata to the database,
// but does not write any state. This is used to construct competing side forks
// up to the point where they exceed the canonical total difficulty.
func (bc *BlockChain) WriteBlockWithoutState(block *types.Block) (err error) {
	bc.wg.Add(1)
	defer bc.wg.Done()

	rawdb.WriteBlock(bc.db, block)

	return nil
}

// WriteBlockWithState writes the block and all associated state to the database.
func (bc *BlockChain) WriteBlockWithState(block *types.Block, receipts []*types.Receipt, state *state.StateDB) (status WriteStatus, err error) {
	bc.wg.Add(1)
	defer bc.wg.Done()

	// Make sure no inconsistent state is leaked during insertion
	bc.mu.Lock()
	defer bc.mu.Unlock()

	currentBlock := bc.CurrentBlock()

	// Write other block data using a batch.
	rawdb.WriteBlock(bc.db, block)

	if block.SnailNumber().Int64() != 0 {
		//create BlockReward
		br := &types.BlockReward{
			FastHash:    block.Hash(),
			FastNumber:  block.Number(),
			SnailHash:   block.SnailHash(),
			SnailNumber: block.SnailNumber(),
		}
		//insert BlockReward to db
		rawdb.WriteBlockReward(bc.db, br)
		rawdb.WriteHeadRewardNumber(bc.db, block.SnailNumber().Uint64())

		bc.currentReward.Store(br)

	}
	root, err := state.Commit(true)
	if err != nil {
		return NonStatTy, err
	}
	triedb := bc.stateCache.TrieDB()

	// If we're running an archive node, always flush
	if bc.cacheConfig.Disabled {
		if err := triedb.Commit(root, false); err != nil {
			return NonStatTy, err
		}
	} else {
		// Full but not archive node, do proper garbage collection
		triedb.Reference(root, common.Hash{}) // metadata reference to keep trie alive
		bc.triegc.Push(root, -int64(block.NumberU64()))
		log.Debug("WriteBlockWithState", "current", block.NumberU64())
		if current := block.NumberU64(); current > triesInMemory {
			// If we exceeded our memory allowance, flush matured singleton nodes to disk
			var (
				nodes, imgs = triedb.Size()
				limit       = common.StorageSize(bc.cacheConfig.TrieNodeLimit) * 1024 * 1024
			)
			if nodes > limit || imgs > 4*1024*1024 {
				triedb.Cap(limit - etruedb.IdealBatchSize)
			}
			// Find the next state trie we need to commit
			header := bc.GetHeaderByNumber(current - triesInMemory)
			chosen := header.Number.Uint64()

			// If we exceeded out time allowance, flush an entire trie to disk
			if bc.gcproc > bc.cacheConfig.TrieTimeLimit || header.Number.Int64()%blockDeleteHeight == 0 {
				// If we're exceeding limits but haven't reached a large enough memory gap,
				// warn the user that the system is becoming unstable.
				if chosen < lastWrite+triesInMemory && bc.gcproc >= 2*bc.cacheConfig.TrieTimeLimit {
					log.Info("State in memory for too long, committing", "time", bc.gcproc, "allowance", bc.cacheConfig.TrieTimeLimit, "optimum", float64(chosen-lastWrite)/triesInMemory)
				}
				// Flush an entire trie and restart the counters
				triedb.Commit(header.Root, true)
				lastWrite = chosen
				bc.gcproc = 0
			}
			// Garbage collect anything below our required write retention
			for !bc.triegc.Empty() {
				root, number := bc.triegc.Pop()
				if uint64(-number) > chosen {
					bc.triegc.Push(root, number)
					break
				}
				triedb.Dereference(root.(common.Hash))
			}
		}
	}

	// Write other block data using a batch.
	batch := bc.db.NewBatch()
	rawdb.WriteReceipts(batch, block.Hash(), block.NumberU64(), receipts)

	if block.ParentHash() != currentBlock.Hash() {
		if err := bc.reorg(currentBlock, block); err != nil {
			return NonStatTy, err
		}
	}
	// Write the positional metadata for transaction/receipt lookups and preimages
	rawdb.WriteTxLookupEntries(batch, block)
	rawdb.WritePreimages(batch, block.NumberU64(), state.Preimages())

	status = CanonStatTy
	if err := batch.Write(); err != nil {
		return NonStatTy, err
	}

	if bc.cacheConfig.Deleted {
		number := bc.cacheConfig.HeightGcState.Load().(uint64)
		level := number / blockDeleteHeight
		if block.NumberU64() > number+blockDeleteHeight*(level+1)+blockDeleteLimite {
			go bc.stateGcBodyAndReceipt(number)
		}
	}

	bc.insert(block)
	bc.futureBlocks.Remove(block.Hash())
	return status, nil
}

// addFutureBlock checks if the block is within the max allowed window to get
// accepted for future processing, and returns an error if the block is too far
// ahead and was not added.
func (bc *BlockChain) addFutureBlock(block *types.Block) error {
	max := big.NewInt(time.Now().Unix() + maxTimeFutureBlocks)
	if block.Time().Cmp(max) > 0 {
		return fmt.Errorf("future block timestamp %v > allowed %v", block.Time(), max)
	}
	bc.futureBlocks.Add(block.Hash(), block)
	return nil
}

// InsertChain attempts to insert the given batch of blocks in to the canonical
// chain or, otherwise, create a fork. If an error is returned it will return
// the index number of the failing block as well an error describing what went
// wrong.
//
// After insertion is done, all accumulated events will be fired.
func (bc *BlockChain) InsertChain(chain types.Blocks) (int, error) {
	// Sanity check that we have something meaningful to import
	if len(chain) == 0 {
		return 0, nil
	}
	// Do a sanity check that the provided chain is actually ordered and linked
	for i := 1; i < len(chain); i++ {
		if chain[i].NumberU64() != chain[i-1].NumberU64()+1 || chain[i].ParentHash() != chain[i-1].Hash() {
			// Chain broke ancestry, log a message (programming error) and skip insertion
			log.Error("Non contiguous block insert", "number", chain[i].Number(), "hash", chain[i].Hash(),
				"parent", chain[i].ParentHash(), "prevnumber", chain[i-1].Number(), "prevhash", chain[i-1].Hash())

			return 0, fmt.Errorf("non contiguous insert: item %d is #%d [%x…], item %d is #%d [%x…] (parent [%x…])", i-1, chain[i-1].NumberU64(),
				chain[i-1].Hash().Bytes()[:4], i, chain[i].NumberU64(), chain[i].Hash().Bytes()[:4], chain[i].ParentHash().Bytes()[:4])
		}
	}
	// Pre-checks passed, start the full block imports
	bc.wg.Add(1)
	bc.chainmu.Lock()
	n, events, logs, err := bc.insertChain(chain, true)
	bc.chainmu.Unlock()
	bc.wg.Done()

	bc.PostChainEvents(events, logs)
	return n, err
}

// insertChain is the internal implementation of insertChain, which assumes that
// 1) chains are contiguous, and 2) The chain mutex is held.
//
// This method is split out so that import batches that require re-injecting
// historical blocks can do so without releasing the lock, which could lead to
// racey behaviour. If a sidechain import is in progress, and the historic state
// is imported, but then new canon-head is added before the actual sidechain
// completes, then the historic state could be pruned again
func (bc *BlockChain) insertChain(chain types.Blocks, verifySeals bool) (int, []interface{}, []*types.Log, error) {
	// If the chain is terminating, don't even bother starting u
	if atomic.LoadInt32(&bc.procInterrupt) == 1 {
		return 0, nil, nil, nil
	}
	// Start a parallel signature recovery (signer will fluke on fork transition, minimal perf loss)
	senderCacher.recoverFromBlocks(types.MakeSigner(bc.chainConfig, chain[0].Number()), chain)

	// A queued approach to delivering events. This is generally
	// faster than direct delivery and requires much less mutex
	// acquiring.
	var (
		stats         = insertStats{startTime: mclock.Now()}
		events        = make([]interface{}, 0, len(chain))
		lastCanon     *types.Block
		coalescedLogs []*types.Log
	)
	// Start the parallel header verifier
	headers := make([]*types.Header, len(chain))
	seals := make([]bool, len(chain))

	for i, block := range chain {
		headers[i] = block.Header()
		seals[i] = verifySeals
	}
	abort, results := bc.engine.VerifyHeaders(bc, headers, seals)
	defer close(abort)

	// Peek the error for the first block to decide the directing import logic
	it := newInsertIterator(chain, results, bc.Validator())

	block, err := it.next()
	switch {
	// First block is pruned, insert as sidechain and reorg only if TD grows enough
	case err == consensus.ErrPrunedAncestor:
		return bc.insertSidechain(it)

		// First block is future, shove it (and all children) to the future queue (unknown ancestor)
	case err == consensus.ErrFutureBlock || (err == consensus.ErrUnknownAncestor && bc.futureBlocks.Contains(it.first().ParentHash())):
		for block != nil && (it.index == 0 || err == consensus.ErrUnknownAncestor) {
			if err := bc.addFutureBlock(block); err != nil {
				return it.index, events, coalescedLogs, err
			}
			block, err = it.next()
		}
		stats.queued += it.processed()
		stats.ignored += it.remaining()

		// If there are any still remaining, mark as ignored
		return it.index, events, coalescedLogs, err

		// First block (and state) is known
		//   1. We did a roll-back, and should now do a re-import
		//   2. The block is stored as a sidechain, and is lying about it's stateroot, and passes a stateroot
		// 	    from the canonical chain, which has not been verified.
	case err == ErrKnownBlock:
		// Skip all known blocks that behind us
		current := bc.CurrentBlock().NumberU64()

		for block != nil && err == ErrKnownBlock && current >= block.NumberU64() {
			stats.ignored++
			block, err = it.next()
		}
		// Falls through to the block import

		// Some other error occurred, abort
	case err != nil:
		stats.ignored += len(it.chain)
		bc.reportBlock(block, nil, err)
		return it.index, events, coalescedLogs, err
	}
	// No validation errors for the first block (or chain prefix skipped)
	for ; block != nil && err == nil; block, err = it.next() {
		// If the chain is terminating, stop processing blocks
		if atomic.LoadInt32(&bc.procInterrupt) == 1 {
			log.Debug("Premature abort during blocks processing")
			break
		}
		// If the header is a banned one, straight out abort
		if BadHashes[block.Hash()] {
			bc.reportBlock(block, nil, ErrBlacklistedHash)
			return it.index, events, coalescedLogs, ErrBlacklistedHash
		}
		// Retrieve the parent block and it's state to execute on top
		start := time.Now()

		parent := it.previous()
		if parent == nil {
			parent = bc.GetBlock(block.ParentHash(), block.NumberU64()-1)
		}
		state, err := state.New(parent.Root(), bc.stateCache)
		if err != nil {
			return it.index, events, coalescedLogs, err
		}
		// Process block using the parent state as reference point.
		t0 := time.Now()
		receipts, logs, usedGas, err := bc.processor.Process(block, state, bc.vmConfig)
		t1 := time.Now()
		if err != nil {
			bc.reportBlock(block, receipts, err)
			return it.index, events, coalescedLogs, err
		}
		// Validate the state using the default validator
		if err := bc.Validator().ValidateState(block, parent, state, receipts, usedGas); err != nil {
			bc.reportBlock(block, receipts, err)
			return it.index, events, coalescedLogs, err
		}
		t2 := time.Now()
		proctime := time.Since(start)

		// Write the block to the chain and get the status.
		status, err := bc.WriteBlockWithState(block, receipts, state)
		t3 := time.Now()
		if err != nil {
			return it.index, events, coalescedLogs, err
		}
		blockInsertTimer.UpdateSince(start)
		blockExecutionTimer.Update(t1.Sub(t0))
		blockValidationTimer.Update(t2.Sub(t1))
		blockWriteTimer.Update(t3.Sub(t2))
		switch status {
		case CanonStatTy:
			log.Debug("Inserted new fast block", "number", block.Number(), "hash", block.Hash(),
				"sings", len(block.Signs()), "txs", len(block.Transactions()), "gas", block.GasUsed(),
				"elapsed", common.PrettyDuration(time.Since(start)),
				"root", block.Root())

			coalescedLogs = append(coalescedLogs, logs...)
			events = append(events, types.ChainFastEvent{block, block.Hash(), logs})
			lastCanon = block

			// Only count canonical blocks for GC processing time
			bc.gcproc += proctime

		}
		blockInsertTimer.UpdateSince(start)
		stats.processed++
		stats.usedGas += usedGas

		cache, _ := bc.stateCache.TrieDB().Size()
		stats.report(chain, it.index, cache)
	}
	// Any blocks remaining here? The only ones we care about are the future ones
	if block != nil && err == consensus.ErrFutureBlock {
		if err := bc.addFutureBlock(block); err != nil {
			return it.index, events, coalescedLogs, err
		}
		block, err = it.next()

		for ; block != nil && err == consensus.ErrUnknownAncestor; block, err = it.next() {
			if err := bc.addFutureBlock(block); err != nil {
				return it.index, events, coalescedLogs, err
			}
			stats.queued++
		}
	}
	stats.ignored += it.remaining()

	// Append a single chain head event if we've progressed the chain
	if lastCanon != nil && bc.CurrentBlock().Hash() == lastCanon.Hash() {
		events = append(events, types.ChainFastHeadEvent{lastCanon})
	}
	return it.index, events, coalescedLogs, err
}

// insertSidechain is called when an import batch hits upon a pruned ancestor
// error, which happens when a sidechain with a sufficiently old fork-block is
// found.
//
// The method writes all (header-and-body-valid) blocks to disk, then tries to
// switch over to the new chain if the TD exceeded the current chain.
func (bc *BlockChain) insertSidechain(it *insertIterator) (int, []interface{}, []*types.Log, error) {
	var (
		current = bc.CurrentBlock().NumberU64()
	)
	// The first sidechain block error is already verified to be ErrPrunedAncestor.
	// Since we don't import them here, we expect ErrUnknownAncestor for the remaining
	// ones. Any other errors means that the block is invalid, and should not be written
	// to disk.
	block, err := it.current(), consensus.ErrPrunedAncestor
	for ; block != nil && (err == consensus.ErrPrunedAncestor); block, err = it.next() {
		// Check the canonical state root for that number
		if number := block.NumberU64(); current >= number {
			if canonical := bc.GetBlockByNumber(number); canonical != nil && canonical.Root() == block.Root() {
				// This is most likely a shadow-state attack. When a fork is imported into the
				// database, and it eventually reaches a block height which is not pruned, we
				// just found that the state already exist! This means that the sidechain block
				// refers to a state which already exists in our canon chain.
				//
				// If left unchecked, we would now proceed importing the blocks, without actually
				// having verified the state of the previous blocks.
				log.Warn("Sidechain ghost-state attack detected", "number", block.NumberU64(), "sideroot", block.Root(), "canonroot", canonical.Root())

				// If someone legitimately side-mines blocks, they would still be imported as usual. However,
				// we cannot risk writing unverified blocks to disk when they obviously target the pruning
				// mechanism.
				return it.index, nil, nil, errors.New("sidechain ghost-state attack")
			}
		}

		if !bc.HasBlock(block.Hash(), block.NumberU64()) {
			start := time.Now()
			if err := bc.WriteBlockWithoutState(block); err != nil {
				return it.index, nil, nil, err
			}
			log.Debug("Inserted sidechain block", "number", block.Number(), "hash", block.Hash(),
				"elapsed", common.PrettyDuration(time.Since(start)),
				"txs", len(block.Transactions()), "gas", block.GasUsed(),
				"root", block.Root())
		}
	}
	// At this point, we've written all sidechain blocks to database. Loop ended
	// either on some other error or all were processed. If there was some other
	// error, we can ignore the rest of those blocks.
	//
	// Gather all the sidechain hashes (full blocks may be memory heavy)
	var (
		hashes  []common.Hash
		numbers []uint64
	)
	parent := bc.GetHeader(it.previous().Hash(), it.previous().NumberU64())
	for parent != nil && !bc.HasState(parent.Root) {
		hashes = append(hashes, parent.Hash())
		numbers = append(numbers, parent.Number.Uint64())

		parent = bc.GetHeader(parent.ParentHash, parent.Number.Uint64()-1)
	}
	if parent == nil {
		return it.index, nil, nil, errors.New("missing parent")
	}
	// Import all the pruned blocks to make the state available
	var (
		blocks []*types.Block
		memory common.StorageSize
	)
	for i := len(hashes) - 1; i >= 0; i-- {
		// Append the next block to our batch
		block := bc.GetBlock(hashes[i], numbers[i])

		blocks = append(blocks, block)
		memory += block.Size()

		// If memory use grew too large, import and continue. Sadly we need to discard
		// all raised events and logs from notifications since we're too heavy on the
		// memory here.
		if len(blocks) >= 2048 || memory > 64*1024*1024 {
			log.Info("Importing heavy sidechain segment", "blocks", len(blocks), "start", blocks[0].NumberU64(), "end", block.NumberU64())
			if _, _, _, err := bc.insertChain(blocks, false); err != nil {
				return 0, nil, nil, err
			}
			blocks, memory = blocks[:0], 0

			// If the chain is terminating, stop processing blocks
			if atomic.LoadInt32(&bc.procInterrupt) == 1 {
				log.Debug("Premature abort during blocks processing")
				return 0, nil, nil, nil
			}
		}
	}
	if len(blocks) > 0 {
		log.Info("Importing sidechain segment", "start", blocks[0].NumberU64(), "end", blocks[len(blocks)-1].NumberU64())
		return bc.insertChain(blocks, false)
	}
	return 0, nil, nil, nil
}

// reorgs takes two blocks, an old chain and a new chain and will reconstruct the blocks and inserts them
// to be part of the new canonical chain and accumulates potential missing transactions and post an
// event about them
func (bc *BlockChain) reorg(oldBlock, newBlock *types.Block) error {
	var (
		newChain    types.Blocks
		oldChain    types.Blocks
		commonBlock *types.Block
		deletedTxs  types.Transactions
		deletedLogs []*types.Log
		// collectLogs collects the logs that were generated during the
		// processing of the block that corresponds with the given hash.
		// These logs are later announced as deleted.
		collectLogs = func(hash common.Hash) {
			// Coalesce logs and set 'Removed'.
			number := bc.hc.GetBlockNumber(hash)
			if number == nil {
				return
			}
			receipts := rawdb.ReadReceipts(bc.db, hash, *number)
			for _, receipt := range receipts {
				for _, log := range receipt.Logs {
					del := *log
					del.Removed = true
					deletedLogs = append(deletedLogs, &del)
				}
			}
		}
	)

	// first reduce whoever is higher bound
	if oldBlock.NumberU64() > newBlock.NumberU64() {
		// reduce old chain
		for ; oldBlock != nil && oldBlock.NumberU64() != newBlock.NumberU64(); oldBlock = bc.GetBlock(oldBlock.ParentHash(), oldBlock.NumberU64()-1) {
			oldChain = append(oldChain, oldBlock)
			deletedTxs = append(deletedTxs, oldBlock.Transactions()...)

			collectLogs(oldBlock.Hash())
		}
	} else {
		// reduce new chain and append new chain blocks for inserting later on
		for ; newBlock != nil && newBlock.NumberU64() != oldBlock.NumberU64(); newBlock = bc.GetBlock(newBlock.ParentHash(), newBlock.NumberU64()-1) {
			newChain = append(newChain, newBlock)
		}
	}
	if oldBlock == nil {
		return fmt.Errorf("Invalid old chain")
	}
	if newBlock == nil {
		return fmt.Errorf("Invalid new chain")
	}

	for {
		if oldBlock.Hash() == newBlock.Hash() {
			commonBlock = oldBlock
			break
		}

		oldChain = append(oldChain, oldBlock)
		newChain = append(newChain, newBlock)
		deletedTxs = append(deletedTxs, oldBlock.Transactions()...)
		collectLogs(oldBlock.Hash())

		oldBlock, newBlock = bc.GetBlock(oldBlock.ParentHash(), oldBlock.NumberU64()-1), bc.GetBlock(newBlock.ParentHash(), newBlock.NumberU64()-1)
		if oldBlock == nil {
			return fmt.Errorf("Invalid old chain")
		}
		if newBlock == nil {
			return fmt.Errorf("Invalid new chain")
		}
	}
	// Ensure the user sees large reorgs
	if len(oldChain) > 0 && len(newChain) > 0 {
		logFn := log.Debug
		if len(oldChain) > 63 {
			logFn = log.Warn
		}
		logFn("Chain split detected", "number", commonBlock.Number(), "hash", commonBlock.Hash(),
			"drop", len(oldChain), "dropfrom", oldChain[0].Hash(), "add", len(newChain), "addfrom", newChain[0].Hash())
	} else {
		log.Error("Impossible reorg, please file an issue", "oldnum", oldBlock.Number(), "oldhash", oldBlock.Hash(), "newnum", newBlock.Number(), "newhash", newBlock.Hash())
	}
	// Insert the new chain, taking care of the proper incremental order
	var addedTxs types.Transactions
	for i := len(newChain) - 1; i >= 0; i-- {
		// insert the block in the canonical way, re-writing history
		bc.insert(newChain[i])
		// write lookup entries for hash based transaction/receipt searches
		rawdb.WriteTxLookupEntries(bc.db, newChain[i])
		addedTxs = append(addedTxs, newChain[i].Transactions()...)
	}
	// calculate the difference between deleted and added transactions
	diff := types.TxDifference(deletedTxs, addedTxs)
	// When transactions get deleted from the database that means the
	// receipts that were created in the fork must also be deleted
	batch := bc.db.NewBatch()
	for _, tx := range diff {
		rawdb.DeleteTxLookupEntry(batch, tx.Hash())
	}
	batch.Write()

	if len(deletedLogs) > 0 {
		go bc.rmLogsFeed.Send(types.RemovedLogsEvent{deletedLogs})
	}
	if len(oldChain) > 0 {
		go func() {
			for _, block := range oldChain {
				bc.chainSideFeed.Send(types.ChainFastSideEvent{Block: block})
			}
		}()
	}

	return nil
}

// PostChainEvents iterates over the events generated by a chain insertion and
// posts them into the event feed.
// TODO: Should not expose PostChainEvents. The chain events should be posted in WriteBlock.
func (bc *BlockChain) PostChainEvents(events []interface{}, logs []*types.Log) {
	// post event logs for further processing
	if logs != nil {
		bc.logsFeed.Send(logs)
	}
	for _, event := range events {
		switch ev := event.(type) {
		case types.ChainFastEvent:
			bc.chainFeed.Send(ev)
		case types.ChainFastHeadEvent:
			bc.chainHeadFeed.Send(ev)
		case types.ChainFastSideEvent:
			bc.chainSideFeed.Send(ev)

		}
	}
}

func (bc *BlockChain) update() {
	futureTimer := time.NewTicker(5 * time.Second)
	defer futureTimer.Stop()
	for {
		select {
		case <-futureTimer.C:
			if bc.cacheConfig.Deleted {
				number := bc.cacheConfig.HeightGcState.Load().(uint64)
				level := number / blockDeleteHeight
				if bc.GetBlockNumber() > number+blockDeleteHeight*(level+1)+blockDeleteLimite {
					go bc.stateGcBodyAndReceipt(number)
				}
			}
			bc.procFutureBlocks()
		case <-bc.quit:
			return
		}
	}
}

// BadBlocks returns a list of the last 'bad blocks' that the client has seen on the network
func (bc *BlockChain) BadBlocks() []*types.Block {
	blocks := make([]*types.Block, 0, bc.badBlocks.Len())
	for _, hash := range bc.badBlocks.Keys() {
		if blk, exist := bc.badBlocks.Peek(hash); exist {
			block := blk.(*types.Block)
			blocks = append(blocks, block)
		}
	}
	return blocks
}

// addBadBlock adds a bad block to the bad-block LRU cache
func (bc *BlockChain) addBadBlock(block *types.Block) {
	bc.badBlocks.Add(block.Hash(), block)
}

// reportBlock logs a bad block error.
func (bc *BlockChain) reportBlock(block *types.Block, receipts types.Receipts, err error) {
	bc.addBadBlock(block)

	var receiptString string
	for i, receipt := range receipts {
		receiptString += fmt.Sprintf("\t %d: cumulative: %v gas: %v contract: %v status: %v tx: %v logs: %v bloom: %x state: %x\n",
			i, receipt.CumulativeGasUsed, receipt.GasUsed, receipt.ContractAddress.Hex(),
			receipt.Status, receipt.TxHash.Hex(), receipt.Logs, receipt.Bloom, receipt.PostState)
	}
	log.Error(fmt.Sprintf(`
########## BAD FAST BLOCK #########
Chain config: %v

Number: %v
Hash: 0x%x
%v

Error: %v
##############################
`, bc.chainConfig, block.Number(), block.Hash(), receiptString, err))
}

// InsertHeaderChain attempts to insert the given header chain in to the local
// chain, possibly creating a reorg. If an error is returned, it will return the
// index number of the failing header as well an error describing what went wrong.
//
// The verify parameter can be used to fine tune whether nonce verification
// should be done or not. The reason behind the optional check is because some
// of the header retrieval mechanisms already need to verify nonces, as well as
// because nonces can be verified sparsely, not needing to check each.
func (bc *BlockChain) InsertHeaderChain(chain []*types.Header, checkFreq int) (int, error) {
	start := time.Now()
	if i, err := bc.hc.ValidateHeaderChain(chain, checkFreq); err != nil {
		return i, err
	}

	// Make sure only one thread manipulates the chain at once
	bc.chainmu.Lock()
	defer bc.chainmu.Unlock()

	bc.wg.Add(1)
	defer bc.wg.Done()

	whFunc := func(header *types.Header) error {
		bc.mu.Lock()
		defer bc.mu.Unlock()

		_, err := bc.hc.WriteHeader(header)
		return err
	}

	return bc.hc.InsertHeaderChain(chain, whFunc, start)
}

// writeHeader writes a header into the local chain, given that its parent is
// already known. If the total difficulty of the newly inserted header becomes
// greater than the current known TD, the canonical chain is re-routed.
//
// Note: This method is not concurrent-safe with inserting blocks simultaneously
// into the chain, as side effects caused by reorganisations cannot be emulated
// without the real blocks. Hence, writing headers directly should only be done
// in two scenarios: pure-header mode of operation (light clients), or properly
// separated header/block phases (non-archive clients).
func (bc *BlockChain) writeHeader(header *types.Header) error {
	bc.wg.Add(1)
	defer bc.wg.Done()

	bc.mu.Lock()
	defer bc.mu.Unlock()

	_, err := bc.hc.WriteHeader(header)
	return err
}

// CurrentHeader retrieves the current head header of the canonical chain. The
// header is retrieved from the HeaderChain's internal cache.
func (bc *BlockChain) CurrentHeader() *types.Header {
	return bc.hc.CurrentHeader()
}

// GetTd retrieves a block's total difficulty in the canonical chain from the
// database by hash and number, caching it if found.
func (bc *BlockChain) GetTd(hash common.Hash, number uint64) *big.Int {
	return bc.hc.GetTd(hash, number)
}

// database by hash and number, caching it if found.
func (bc *BlockChain) GetSigns(hash common.Hash) []*types.PbftSign {
	// Short circuit if the sign's already in the cache, retrieve otherwise
	if cached, ok := bc.signCache.Get(hash); ok {

		sign := cached.([]*types.PbftSign)
		return sign
	}
	number := bc.hc.GetBlockNumber(hash)
	if number == nil {
		return nil
	}
	body := rawdb.ReadBody(bc.db, hash, *number)
	if body == nil {
		return nil
	}
	sign := body.Signs
	// Cache the found sign for next time and return
	bc.signCache.Add(hash, sign)
	return sign
}

// GetTdByHash retrieves a block's total difficulty in the canonical chain from the
// database by hash, caching it if found.
func (bc *BlockChain) GetTdByHash(hash common.Hash) *big.Int {
	return bc.hc.GetTdByHash(hash)
}

// GetHeader retrieves a block header from the database by hash and number,
// caching it if found.
func (bc *BlockChain) GetHeader(hash common.Hash, number uint64) *types.Header {
	return bc.hc.GetHeader(hash, number)
}

// GetHeaderByHash retrieves a block header from the database by hash, caching it if
// found.
func (bc *BlockChain) GetHeaderByHash(hash common.Hash) *types.Header {
	return bc.hc.GetHeaderByHash(hash)
}

// HasHeader checks if a block header is present in the database or not, caching
// it if present.
func (bc *BlockChain) HasHeader(hash common.Hash, number uint64) bool {
	return bc.hc.HasHeader(hash, number)
}

// GetBlockHashesFromHash retrieves a number of block hashes starting at a given
// hash, fetching towards the genesis block.
func (bc *BlockChain) GetBlockHashesFromHash(hash common.Hash, max uint64) []common.Hash {
	return bc.hc.GetBlockHashesFromHash(hash, max)
}

// GetAncestor retrieves the Nth ancestor of a given block. It assumes that either the given block or
// a close ancestor of it is canonical. maxNonCanonical points to a downwards counter limiting the
// number of blocks to be individually checked before we reach the canonical chain.
//
// Note: ancestor == 0 returns the same block, 1 returns its parent and so on.
func (bc *BlockChain) GetAncestor(hash common.Hash, number, ancestor uint64, maxNonCanonical *uint64) (common.Hash, uint64) {
	bc.chainmu.Lock()
	defer bc.chainmu.Unlock()

	return bc.hc.GetAncestor(hash, number, ancestor, maxNonCanonical)
}

// GetHeaderByNumber retrieves a block header from the database by number,
// caching it (associated with its hash) if found.
func (bc *BlockChain) GetHeaderByNumber(number uint64) *types.Header {
	return bc.hc.GetHeaderByNumber(number)
}

// Config retrieves the blockchain's chain configuration.
func (bc *BlockChain) Config() *params.ChainConfig { return bc.chainConfig }

// Engine retrieves the blockchain's consensus engine.
func (bc *BlockChain) Engine() consensus.Engine { return bc.engine }

// SubscribeRemovedLogsEvent registers a subscription of RemovedLogsEvent.
func (bc *BlockChain) SubscribeRemovedLogsEvent(ch chan<- types.RemovedLogsEvent) event.Subscription {
	return bc.scope.Track(bc.rmLogsFeed.Subscribe(ch))
}

// SubscribeChainEvent registers a subscription of types.ChainFastEvent.
func (bc *BlockChain) SubscribeChainEvent(ch chan<- types.ChainFastEvent) event.Subscription {
	return bc.scope.Track(bc.chainFeed.Subscribe(ch))
}

// SubscribeChainHeadEvent registers a subscription of types.ChainFastHeadEvent.
func (bc *BlockChain) SubscribeChainHeadEvent(ch chan<- types.ChainFastHeadEvent) event.Subscription {
	return bc.scope.Track(bc.chainHeadFeed.Subscribe(ch))
}

func (bc *BlockChain) IsFallback() bool {
	return bc.isFallback
}

// SubscribeChainSideEvent registers a subscription of types.ChainFastSideEvent.
func (bc *BlockChain) SubscribeChainSideEvent(ch chan<- types.ChainFastSideEvent) event.Subscription {
	return bc.scope.Track(bc.chainSideFeed.Subscribe(ch))
}

// SubscribeLogsEvent registers a subscription of []*types.Log.
func (bc *BlockChain) SubscribeLogsEvent(ch chan<- []*types.Log) event.Subscription {
	return bc.scope.Track(bc.logsFeed.Subscribe(ch))
}

func (bc *BlockChain) GetBlockReward(snumber uint64) *types.BlockReward {

	if rewards_, ok := bc.rewardCache.Get(snumber); ok {
		rewards := rewards_.(*types.BlockReward)
		if bc.CurrentBlock().NumberU64() >= rewards.FastNumber.Uint64() {
			return rewards
		}
		return nil
	}

	rewards := rawdb.ReadBlockReward(bc.db, snumber)

	if rewards != nil && bc.CurrentBlock().NumberU64() >= rewards.FastNumber.Uint64() {
		bc.rewardCache.Add(snumber, rewards)
		return rewards
	}

	return nil
}

func (bc *BlockChain) GetBlockNumber() uint64 {

	if bc.CurrentFastBlock().NumberU64() > bc.CurrentBlock().NumberU64() {
		return bc.CurrentFastBlock().NumberU64()
	}
	return bc.CurrentBlock().NumberU64()

}

func (bc *BlockChain) stateGcBodyAndReceipt(gcNumber uint64) {
	height := bc.CurrentBlock().NumberU64()
	for i := uint64(0); i < blockDeleteOnce; i++ {
		if gcNumber+i >= height {
			return
		}
		if gcNumber+i == 0 {
			continue
		}
		block := bc.GetBlockByNumber(gcNumber + i)
		if bc.HasBlock(block.Hash(), block.NumberU64()) {
			for _, tx := range block.Transactions() {
				if rawdb.HasTxLookupEntry(bc.db, tx.Hash()) {
					rawdb.DeleteTxLookupEntry(bc.db, tx.Hash())
				}
			}
			rawdb.DeleteBody(bc.db, block.Hash(), block.NumberU64())
		}
		if rawdb.HasReceipts(bc.db, block.Hash(), block.NumberU64()) {
			rawdb.DeleteReceipts(bc.db, block.Hash(), block.NumberU64())
		}
	}
	log.Info("stateGcBodyAndReceipt", "height", height, "number", gcNumber+blockDeleteOnce)
	bc.cacheConfig.HeightGcState.Store(gcNumber + blockDeleteOnce)
	rawdb.WriteStateGcBR(bc.db, gcNumber+blockDeleteOnce)
}<|MERGE_RESOLUTION|>--- conflicted
+++ resolved
@@ -149,11 +149,7 @@
 
 	badBlocks *lru.Cache // Bad block cache
 
-<<<<<<< HEAD
-	isFallback bool
-=======
 	isFallback	 bool
->>>>>>> bc7e2eae
 }
 
 // NewBlockChain returns a fully initialised block chain using information
@@ -198,11 +194,7 @@
 		engine:        engine,
 		vmConfig:      vmConfig,
 		badBlocks:     badBlocks,
-<<<<<<< HEAD
-		isFallback:    false,
-=======
 		isFallback:		false,
->>>>>>> bc7e2eae
 	}
 	bc.SetValidator(NewBlockValidator(chainConfig, bc, engine))
 	bc.SetProcessor(NewStateProcessor(chainConfig, bc, engine))
@@ -606,10 +598,7 @@
 //
 // Note, this function assumes that the `mu` mutex is held!
 func (bc *BlockChain) insert(block *types.Block) {
-<<<<<<< HEAD
-=======
-
->>>>>>> bc7e2eae
+
 
 	// Add the block to the canonical chain number scheme and mark as the head
 	rawdb.WriteCanonicalHash(bc.db, block.Hash(), block.NumberU64())
@@ -618,14 +607,6 @@
 	bc.currentBlock.Store(block)
 
 
-<<<<<<< HEAD
-	bc.currentFastBlock.Store(block)
-
-	if bc.isFallback && block.NumberU64() == bc.CurrentFastBlock().NumberU64() {
-		bc.isFallback = false
-	}
-
-=======
 
 
 	if block.NumberU64() == bc.CurrentFastBlock().NumberU64() {
@@ -641,7 +622,6 @@
 
 
 
->>>>>>> bc7e2eae
 }
 
 // Genesis retrieves the chain's genesis block.

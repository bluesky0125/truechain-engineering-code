--- conflicted
+++ resolved
@@ -27,7 +27,6 @@
 	"sync/atomic"
 	"time"
 
-	"github.com/hashicorp/golang-lru"
 	"github.com/truechain/truechain-engineering-code/common"
 	"github.com/truechain/truechain-engineering-code/common/mclock"
 	"github.com/truechain/truechain-engineering-code/consensus"
@@ -35,6 +34,7 @@
 	"github.com/truechain/truechain-engineering-code/core/state"
 	"github.com/truechain/truechain-engineering-code/core/types"
 	"github.com/truechain/truechain-engineering-code/core/vm"
+	"github.com/hashicorp/golang-lru"
 	//"github.com/truechain/truechain-engineering-code/crypto"
 	"github.com/truechain/truechain-engineering-code/ethdb"
 	"github.com/truechain/truechain-engineering-code/event"
@@ -169,7 +169,8 @@
 		return nil, err
 	}
 	//TODO 20180805
-
+	
+	
 	bc.genesisBlock = bc.GetBlockByNumber(0)
 	if bc.genesisBlock == nil {
 		return nil, ErrNoGenesis
@@ -382,7 +383,7 @@
 
 	return nil
 }
-
+ 
 // repair tries to repair the current blockchain by rolling back the current block
 // until one with associated state is found. This is needed to fix incomplete db
 // writes caused either by crashes/power outages, or simply non-committed tries.
@@ -674,55 +675,56 @@
 
 // SetSnailReceiptsData computes all the non-consensus fields of the receipts
 func SetReceiptsData(config *params.ChainConfig, block *types.SnailBlock, receipts types.Receipts) error {
-
+	
 	//signer := types.MakeSigner(config, block.Number())
 
 	//TODO should add transaction for snail chain 20180804
 	//transactions, logIndex := block.Transactions(), uint(0)
 
 	/*
-		if len(transactions) != len(receipts) {
-			return errors.New("transaction and receipt count mismatch")
-		}
-
-		for j := 0; j < len(receipts); j++ {
-			// The transaction hash can be retrieved from the transaction itself
-			receipts[j].TxHash = transactions[j].Hash()
-
-			// The contract address can be derived from the transaction itself
-			if transactions[j].To() == nil {
-				// Deriving the signer is expensive, only do if it's actually needed
-				from, _ := types.Sender(signer, transactions[j])
-				receipts[j].ContractAddress = crypto.CreateAddress(from, transactions[j].Nonce())
-			}
-			// The used gas can be calculated based on previous receipts
-			if j == 0 {
-				receipts[j].GasUsed = receipts[j].CumulativeGasUsed
-			} else {
-				receipts[j].GasUsed = receipts[j].CumulativeGasUsed - receipts[j-1].CumulativeGasUsed
-			}
-			// The derived log fields can simply be set from the block and transaction
-			for k := 0; k < len(receipts[j].Logs); k++ {
-				receipts[j].Logs[k].BlockNumber = block.NumberU64()
-				receipts[j].Logs[k].BlockHash = block.Hash()
-				receipts[j].Logs[k].TxHash = receipts[j].TxHash
-				receipts[j].Logs[k].TxIndex = uint(j)
-				receipts[j].Logs[k].Index = logIndex
-				logIndex++
-			}
-		}
+	if len(transactions) != len(receipts) {
+		return errors.New("transaction and receipt count mismatch")
+	}
+
+	for j := 0; j < len(receipts); j++ {
+		// The transaction hash can be retrieved from the transaction itself
+		receipts[j].TxHash = transactions[j].Hash()
+
+		// The contract address can be derived from the transaction itself
+		if transactions[j].To() == nil {
+			// Deriving the signer is expensive, only do if it's actually needed
+			from, _ := types.Sender(signer, transactions[j])
+			receipts[j].ContractAddress = crypto.CreateAddress(from, transactions[j].Nonce())
+		}
+		// The used gas can be calculated based on previous receipts
+		if j == 0 {
+			receipts[j].GasUsed = receipts[j].CumulativeGasUsed
+		} else {
+			receipts[j].GasUsed = receipts[j].CumulativeGasUsed - receipts[j-1].CumulativeGasUsed
+		}
+		// The derived log fields can simply be set from the block and transaction
+		for k := 0; k < len(receipts[j].Logs); k++ {
+			receipts[j].Logs[k].BlockNumber = block.NumberU64()
+			receipts[j].Logs[k].BlockHash = block.Hash()
+			receipts[j].Logs[k].TxHash = receipts[j].TxHash
+			receipts[j].Logs[k].TxIndex = uint(j)
+			receipts[j].Logs[k].Index = logIndex
+			logIndex++
+		}
+	}
 	*/
 	return nil
-
-}
+	
+}
+
 
 // InsertReceiptChain attempts to complete an already existing header chain with
 // transaction and receipt data.
 
 func (bc *SnailBlockChain) InsertReceiptChain(blockChain types.SnailBlocks, receiptChain []types.Receipts) (int, error) {
-
+	
 	bc.wg.Add(1)
-	defer bc.wg.Done()
+	defer bc.wg.Done() 
 
 	// Do a sanity check that the provided chain is actually ordered and linked
 	for i := 1; i < len(blockChain); i++ {
@@ -765,7 +767,7 @@
 		rawdb.WriteFtLookupEntries(batch, block)
 
 		stats.processed++
-
+ 
 		if batch.ValueSize() >= ethdb.IdealBatchSize {
 			if err := batch.Write(); err != nil {
 				return 0, err
@@ -802,7 +804,6 @@
 		"ignored", stats.ignored)
 	return 0, nil
 }
-
 var lastSnailWrite uint64
 
 // WriteBlock writes only the block and its metadata to the database,
@@ -926,9 +927,9 @@
 	// faster than direct delivery and requires much less mutex
 	// acquiring.
 	var (
-		stats     = insertSnailStats{startTime: mclock.Now()}
-		events    = make([]interface{}, 0, len(chain))
-		lastCanon *types.SnailBlock
+		stats         = insertSnailStats{startTime: mclock.Now()}
+		events        = make([]interface{}, 0, len(chain))
+		lastCanon     *types.SnailBlock
 	)
 	// Start the parallel header verifier
 	headers := make([]*types.SnailHeader, len(chain))
@@ -1040,7 +1041,7 @@
 			//coalescedLogs = append(coalescedLogs, logs...)
 
 			blockInsertTimer.UpdateSince(bstart)
-			events = append(events, types.ChainSnailEvent{block, block.Hash()})
+			events = append(events, ChainEvent{block, block.Hash()})
 			lastCanon = block
 
 			// Only count canonical blocks for GC processing time
@@ -1052,7 +1053,7 @@
 				common.PrettyDuration(time.Since(bstart)), "fts", len(block.Fruits()), "uncles", len(block.Uncles()))
 
 			blockInsertTimer.UpdateSince(bstart)
-			events = append(events, types.ChainSnailSideEvent{block})
+			events = append(events, ChainSideEvent{block})
 		}
 		stats.processed++
 
@@ -1063,7 +1064,7 @@
 	}
 	// Append a single chain head event if we've progressed the chain
 	if lastCanon != nil && bc.CurrentBlock().Hash() == lastCanon.Hash() {
-		events = append(events, types.ChainSnailHeadEvent{lastCanon})
+		events = append(events, ChainHeadEvent{lastCanon})
 	}
 	return 0, events, nil
 }
@@ -1118,6 +1119,7 @@
 		c += len(b.Fruits())
 	}
 
+	
 	return c
 }
 
@@ -1205,7 +1207,7 @@
 	if len(oldChain) > 0 {
 		go func() {
 			for _, block := range oldChain {
-				bc.chainSideFeed.Send(types.ChainSnailSideEvent{Block: block})
+				bc.chainSideFeed.Send(ChainSideEvent{Block: block})
 			}
 		}()
 	}
@@ -1219,23 +1221,19 @@
 func (bc *SnailBlockChain) PostChainEvents(events []interface{}) {
 	for _, event := range events {
 		switch ev := event.(type) {
-		case types.ChainSnailEvent:
+		case ChainEvent:
 			bc.chainFeed.Send(ev)
 
-		case types.ChainSnailHeadEvent:
+		case ChainHeadEvent:
 			bc.chainHeadFeed.Send(ev)
 
-		case types.ChainSnailSideEvent:
+		case ChainSideEvent:
 			bc.chainSideFeed.Send(ev)
 
-		case types.NewFastBlocksEvent:
+		case NewFastBlocksEvent:
 			bc.fastBlockFeed.Send(ev)
 
-<<<<<<< HEAD
-		case types.NewMinedFruitEvent:
-=======
 		case NewMinedEvent:
->>>>>>> 3d61e5a2
 			bc.fruitFeed.Send(ev)
 
 		}
@@ -1400,8 +1398,8 @@
 	return bc.hc.GetHeaderByNumber(number)
 }
 
-func (bc *SnailBlockChain) GetFruitByFastHash(fastHash common.Hash) (*types.SnailBlock, uint64) {
-	fruit, hash, number, index := rawdb.ReadFruit(bc.db, fastHash)
+func (bc *SnailBlockChain)GetFruitByFastHash(fastHash common.Hash) (*types.SnailBlock, uint64) {
+	fruit, hash, number, index :=  rawdb.ReadFruit(bc.db, fastHash)
 	//log.Debug("Get fruit by fast hash", "fruit", fruit, "hash", hash, "number", number, "index", index, "fastHash",fastHash)
 
 	if fruit == nil {
@@ -1429,22 +1427,22 @@
 
 // SubscribeRemovedLogsEvent registers a subscription of RemovedLogsEvent.
 
-func (bc *SnailBlockChain) SubscribeRemovedLogsEvent(ch chan<- types.RemovedLogsEvent) event.Subscription {
+func (bc *SnailBlockChain) SubscribeRemovedLogsEvent(ch chan<- RemovedLogsEvent) event.Subscription {
 	return bc.scope.Track(bc.rmLogsFeed.Subscribe(ch))
 }
-
-// SubscribeSnailChainEvent registers a subscription of ChainSnailEvent.
-func (bc *SnailBlockChain) SubscribeChainEvent(ch chan<- types.ChainSnailEvent) event.Subscription {
+ 
+// SubscribeSnailChainEvent registers a subscription of ChainEvent.
+func (bc *SnailBlockChain) SubscribeChainEvent(ch chan<- ChainEvent) event.Subscription {
 	return bc.scope.Track(bc.chainFeed.Subscribe(ch))
 }
 
-// SubscribeSnailChainHeadEvent registers a subscription of types.ChainSnailHeadEvent.
-func (bc *SnailBlockChain) SubscribeChainHeadEvent(ch chan<- types.ChainSnailHeadEvent) event.Subscription {
+// SubscribeSnailChainHeadEvent registers a subscription of ChainHeadEvent.
+func (bc *SnailBlockChain) SubscribeChainHeadEvent(ch chan<- ChainHeadEvent) event.Subscription {
 	return bc.scope.Track(bc.chainHeadFeed.Subscribe(ch))
 }
 
-// SubscribeChainSideEvent registers a subscription of types.ChainSnailSideEvent.
-func (bc *SnailBlockChain) SubscribeChainSideEvent(ch chan<- types.ChainSnailSideEvent) event.Subscription {
+// SubscribeChainSideEvent registers a subscription of ChainSideEvent.
+func (bc *SnailBlockChain) SubscribeChainSideEvent(ch chan<- ChainSideEvent) event.Subscription {
 	return bc.scope.Track(bc.chainSideFeed.Subscribe(ch))
 }
 
@@ -1454,15 +1452,13 @@
 }
 
 // SubscribeNewFruitEvent registers a subscription of fruits.
-func (bc *SnailBlockChain) SubscribeFastBlockEvent(ch chan<- types.NewFastBlocksEvent) event.Subscription {
+func (bc *SnailBlockChain) SubscribeFastBlockEvent(ch chan<- NewFastBlocksEvent) event.Subscription {
 	return bc.scope.Track(bc.fastBlockFeed.Subscribe(ch))
 }
-
 // SubscribeNewFruitEvent registers a subscription of fruits.
-<<<<<<< HEAD
-func (bc *SnailBlockChain) SubscribeNewFruitEvent(ch chan<- types.NewMinedFruitEvent) event.Subscription {
-=======
 func (bc *SnailBlockChain) SubscribeNewFruitEvent(ch chan<- NewMinedEvent) event.Subscription {
->>>>>>> 3d61e5a2
 	return bc.scope.Track(bc.fruitFeed.Subscribe(ch))
-}+}
+
+
+

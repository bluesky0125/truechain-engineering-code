// Copyright 2014 The go-ethereum Authors
// This file is part of the go-ethereum library.
//
// The go-ethereum library is free software: you can redistribute it and/or modify
// it under the terms of the GNU Lesser General Public License as published by
// the Free Software Foundation, either version 3 of the License, or
// (at your option) any later version.
//
// The go-ethereum library is distributed in the hope that it will be useful,
// but WITHOUT ANY WARRANTY; without even the implied warranty of
// MERCHANTABILITY or FITNESS FOR A PARTICULAR PURPOSE. See the
// GNU Lesser General Public License for more details.
//
// You should have received a copy of the GNU Lesser General Public License
// along with the go-ethereum library. If not, see <http://www.gnu.org/licenses/>.

package core

import (
	"errors"
	"fmt"
	"github.com/truechain/truechain-engineering-code/consensus/tbft/help"
	"math"
	"math/big"
	"sort"
	"sync"
	"sync/atomic"
	"time"

	"github.com/ethereum/go-ethereum/common"
	"github.com/ethereum/go-ethereum/log"
	"github.com/truechain/truechain-engineering-code/core/state"
	"github.com/truechain/truechain-engineering-code/core/types"
	"github.com/truechain/truechain-engineering-code/event"
	"github.com/truechain/truechain-engineering-code/metrics"
	"github.com/truechain/truechain-engineering-code/params"
	"gopkg.in/karalabe/cookiejar.v2/collections/prque"
)

const (
	// chainHeadChanSize is the size of channel listening to ChainHeadEvent.
	chainHeadChanSize = 10
	defaultGasPrice   = 1
	txChanSize        = 2048
)

var (
	// ErrInvalidSender is returned if the transaction contains an invalid signature.
	ErrInvalidSender = errors.New("invalid sender")

	// ErrInvalidPayer is returned if the transaction contains an invalid payer's signature.
	ErrInvalidPayer = errors.New("invalid payer")

	// ErrNonceTooLow is returned if the nonce of a transaction is lower than the
	// one present in the local chain.
	ErrNonceTooLow = errors.New("nonce too low")

	// ErrUnderpriced is returned if a transaction's gas price is below the minimum
	// configured for the transaction pool.
	ErrUnderpriced = errors.New("transaction underpriced")

	// ErrReplaceUnderpriced is returned if a transaction is attempted to be replaced
	// with a different one without the required price bump.
	ErrReplaceUnderpriced = errors.New("replacement transaction underpriced")

	// ErrInsufficientFunds is returned if the total cost of executing a transaction
	// is higher than the balance of the user's account.
	ErrInsufficientFunds = errors.New("insufficient funds for gas * price + value")

	//ErrInsufficientFundsForPayer is returned if the total gascost of executing a transaction
	//is higher than the balance of the payer's account.
	ErrInsufficientFundsForPayer = errors.New("insufficient funds for gas * price for payer")

	//ErrInsufficientFundsForSender is returned if the amount of executing a transaction
	//is higher than the balance of the user's account.
	ErrInsufficientFundsForSender = errors.New("insufficient funds for value for sender")

	// ErrIntrinsicGas is returned if the transaction is specified to use less gas
	// than required to start the invocation.
	ErrIntrinsicGas = errors.New("intrinsic gas too low")

	// ErrGasLimit is returned if a transaction's requested gas limit exceeds the
	// maximum allowance of the current block.
	ErrGasLimit = errors.New("exceeds block gas limit")

	// ErrNegativeValue is a sanity error to ensure noone is able to specify a
	// transaction with a negative value.
	ErrNegativeValue = errors.New("negative value")

	ErrNegativeFee = errors.New("negative fee")

	// ErrOversizedData is returned if the input data of a transaction is greater
	// than some meaningful limit a user might use. This is not a consensus error
	// making the transaction invalid, rather a DOS protection.
	ErrOversizedData = errors.New("oversized data")
)

var (
	evictionInterval      = time.Minute     // Time interval to check for evictable transactions
	statsReportInterval   = 8 * time.Second // Time interval to report transaction pool stats
	remoteTxsDiscardCount *big.Int
	allSendCount          *big.Int
)

var (
	// Metrics for the pending pool
	pendingDiscardCounter   = metrics.NewRegisteredCounter("txpool/pending/discard", nil)
	pendingReplaceCounter   = metrics.NewRegisteredCounter("txpool/pending/replace", nil)
	pendingRateLimitCounter = metrics.NewRegisteredCounter("txpool/pending/ratelimit", nil) // Dropped due to rate limiting
	pendingNofundsCounter   = metrics.NewRegisteredCounter("txpool/pending/nofunds", nil)   // Dropped due to out-of-funds

	// Metrics for the queued pool
	queuedDiscardCounter   = metrics.NewRegisteredCounter("txpool/queued/discard", nil)
	queuedReplaceCounter   = metrics.NewRegisteredCounter("txpool/queued/replace", nil)
	queuedRateLimitCounter = metrics.NewRegisteredCounter("txpool/queued/ratelimit", nil) // Dropped due to rate limiting
	queuedNofundsCounter   = metrics.NewRegisteredCounter("txpool/queued/nofunds", nil)   // Dropped due to out-of-funds

	// General tx metrics
	invalidTxCounter     = metrics.NewRegisteredCounter("txpool/invalid", nil)
	underpricedTxCounter = metrics.NewRegisteredCounter("txpool/underpriced", nil)
)

// TxStatus is the current status of a transaction as seen by the pool.
type TxStatus uint

//all kind of status
const (
	TxStatusUnknown TxStatus = iota
	TxStatusQueued
	TxStatusPending
	TxStatusIncluded
)

// blockChain provides the state of blockchain and current gas limit to do
// some pre checks in tx pool and event subscribers.
type blockChain interface {
	CurrentBlock() *types.Block
	CurrentReward() *types.BlockReward
	GetBlock(hash common.Hash, number uint64) *types.Block
	StateAt(root common.Hash) (*state.StateDB, error)

	SubscribeChainHeadEvent(ch chan<- types.ChainFastHeadEvent) event.Subscription
}

// TxPoolConfig are the configuration parameters of the transaction pool.
type TxPoolConfig struct {
	NoLocals  bool          // Whether local transaction handling should be disabled
	Journal   string        // Journal of local transactions to survive node restarts
	Rejournal time.Duration // Time interval to regenerate the local transaction journal

	PriceLimit uint64 // Minimum gas price to enforce for acceptance into the pool
	PriceBump  uint64 // Minimum price bump percentage to replace an already existing transaction (nonce)

	AccountSlots uint64 // Number of executable transaction slots guaranteed per account
	GlobalSlots  uint64 // Maximum number of executable transaction slots for all accounts
	AccountQueue uint64 // Maximum number of non-executable transaction slots permitted per account
	GlobalQueue  uint64 // Maximum number of non-executable transaction slots for all accounts

	Lifetime time.Duration // Maximum amount of time non-executable transaction are queued
}

// DefaultTxPoolConfig contains the default configurations for the transaction
// pool.
var DefaultTxPoolConfig = TxPoolConfig{
	Journal:   "transactions.rlp",
	Rejournal: time.Hour,

	PriceLimit: defaultGasPrice,
	PriceBump:  10,

	AccountSlots: 16 * 5,
	GlobalSlots:  4096 * 5,
	AccountQueue: 64 * 5,
	GlobalQueue:  1024 * 5,

	Lifetime: 3 * time.Hour,
}

// sanitize checks the provided user configurations and changes anything that's
// unreasonable or unworkable.
func (config *TxPoolConfig) sanitize() TxPoolConfig {
	conf := *config
	if conf.Rejournal < time.Second {
		log.Warn("Sanitizing invalid txpool journal time", "provided", conf.Rejournal, "updated", time.Second)
		conf.Rejournal = time.Second
	}
	if conf.PriceLimit < defaultGasPrice {
		log.Warn("Sanitizing invalid txpool price limit", "provided", conf.PriceLimit, "updated", DefaultTxPoolConfig.PriceLimit)
		conf.PriceLimit = DefaultTxPoolConfig.PriceLimit
	}
	if conf.PriceBump < 1 {
		log.Warn("Sanitizing invalid txpool price bump", "provided", conf.PriceBump, "updated", DefaultTxPoolConfig.PriceBump)
		conf.PriceBump = DefaultTxPoolConfig.PriceBump
	}
	if conf.AccountSlots < 1 {
		log.Warn("Sanitizing invalid txpool account slots", "provided", conf.AccountSlots, "updated", DefaultTxPoolConfig.AccountSlots)
		conf.AccountSlots = DefaultTxPoolConfig.AccountSlots
	}
	if conf.GlobalSlots < 1 {
		log.Warn("Sanitizing invalid txpool global slots", "provided", conf.GlobalSlots, "updated", DefaultTxPoolConfig.GlobalSlots)
		conf.GlobalSlots = DefaultTxPoolConfig.GlobalSlots
	}
	if conf.AccountQueue < 1 {
		log.Warn("Sanitizing invalid txpool account queue", "provided", conf.AccountQueue, "updated", DefaultTxPoolConfig.AccountQueue)
		conf.AccountQueue = DefaultTxPoolConfig.AccountQueue
	}
	if conf.GlobalQueue < 1 {
		log.Warn("Sanitizing invalid txpool global queue", "provided", conf.GlobalQueue, "updated", DefaultTxPoolConfig.GlobalQueue)
		conf.GlobalQueue = DefaultTxPoolConfig.GlobalQueue
	}
	if conf.Lifetime < 1 {
		log.Warn("Sanitizing invalid txpool lifetime", "provided", conf.Lifetime, "updated", DefaultTxPoolConfig.Lifetime)
		conf.Lifetime = DefaultTxPoolConfig.Lifetime
	}
	return conf
}

// TxPool contains all currently known transactions. Transactions
// enter the pool when they are received from the network or submitted
// locally. They exit the pool when they are included in the blockchain.
//
// The pool separates processable transactions (which can be applied to the
// current state) and future transactions. Transactions move between those
// two states over time as they are received and processed.
type TxPool struct {
	config       TxPoolConfig
	chainconfig  *params.ChainConfig
	chain        blockChain
	gasPrice     *big.Int
	txFeed       event.Feed
	scope        event.SubscriptionScope
	chainHeadCh  chan types.ChainFastHeadEvent
	chainHeadSub event.Subscription
	signer       types.Signer
	mu           sync.RWMutex

	currentState  *state.StateDB      // Current state in the blockchain head
	pendingState  *state.ManagedState // Pending state tracking virtual nonces
	currentMaxGas uint64              // Current gas limit for transaction caps

	locals  *accountSet // Set of local transaction to exempt from eviction rules
	journal *txJournal  // Journal of local transaction to back up to disk

	pending map[common.Address]*txList   // All currently processable transactions
	queue   map[common.Address]*txList   // Queued but non-processable transactions
	beats   map[common.Address]time.Time // Last heartbeat from each known account
	all     *txLookup                    // All transactions to allow lookups
	priced  *txPricedList                // All transactions sorted by price

	newTxsCh    chan []*types.Transaction
	wg          sync.WaitGroup // for shutdown sync
	rpcTxslen   *big.Int
	remoteTxlen atomic.Value
}

// NewTxPool creates a new transaction pool to gather, sort and filter inbound
// transactions from the network.
func NewTxPool(config TxPoolConfig, chainconfig *params.ChainConfig, chain blockChain) *TxPool {
	// Sanitize the input to ensure no vulnerable gas prices are set
	config = (&config).sanitize()

	// Create the transaction pool with its initial settings
	pool := &TxPool{
		config:      config,
		chainconfig: chainconfig,
		chain:       chain,
		signer:      types.NewTIP1Signer(chainconfig.ChainID),
		pending:     make(map[common.Address]*txList),
		queue:       make(map[common.Address]*txList),
		beats:       make(map[common.Address]time.Time),
		all:         newTxLookup(),
		chainHeadCh: make(chan types.ChainFastHeadEvent, chainHeadChanSize),
		newTxsCh:    make(chan []*types.Transaction, txChanSize),
		gasPrice:    new(big.Int).SetUint64(config.PriceLimit),
	}
	pool.locals = newAccountSet(pool.signer)
	pool.priced = newTxPricedList(pool.all)
	pool.reset(nil, chain.CurrentBlock().Header())
	remoteTxsDiscardCount = new(big.Int).SetUint64(0)
	allSendCount = new(big.Int).SetUint64(0)

	// If local transactions and journaling is enabled, load from disk
	if !config.NoLocals && config.Journal != "" {
		pool.journal = newTxJournal(config.Journal)

		if err := pool.journal.load(pool.AddLocals); err != nil {
			log.Warn("Failed to load transaction journal", "err", err)
		}
		if err := pool.journal.rotate(pool.local()); err != nil {
			log.Warn("Failed to rotate transaction journal", "err", err)
		}
	}
	// Subscribe events from blockchain
	pool.chainHeadSub = pool.chain.SubscribeChainHeadEvent(pool.chainHeadCh)

	pool.rpcTxslen = new(big.Int).SetInt64(0)
	pool.remoteTxlen.Store(uint64(0))

	// Start the event loop and return
	pool.wg.Add(1)
	go pool.loop()
	go pool.addremote()
	return pool
}

func (pool *TxPool) addremote() {
	for {
		select {
		// Handle new remote transactions
		case txs := <-pool.newTxsCh:
			if txs != nil {
				pool.addTxs(txs, false, "remote")
			}
		}
	}
}

// loop is the transaction pool's main event loop, waiting for and reacting to
// outside blockchain events as well as for various reporting and transaction
// eviction events.
func (pool *TxPool) loop() {
	defer pool.wg.Done()

	// Start the stats reporting and transaction eviction tickers
	var prevPending, prevQueued, prevStales int
	var prevDiscardCount *big.Int

	report := time.NewTicker(statsReportInterval)
	defer report.Stop()

	evict := time.NewTicker(evictionInterval)
	defer evict.Stop()

	journal := time.NewTicker(pool.config.Rejournal)
	defer journal.Stop()

	// Track the previous head headers for transaction reorgs
	head := pool.chain.CurrentBlock()

	// Keep waiting for and reacting to the various events
	for {
		select {
		// Handle ChainHeadEvent
		case ev := <-pool.chainHeadCh:
			if ev.Block != nil {
				pool.mu.Lock()
				pool.reset(head.Header(), ev.Block.Header())
				head = ev.Block

				pool.mu.Unlock()
			}
			// Be unsubscribed due to system stopped
		case <-pool.chainHeadSub.Err():
			return

			// Handle stats reporting ticks
		case <-report.C:
			pool.mu.RLock()
			pending, queued := pool.stats()
			stales := pool.priced.stales
			DiscardCount := remoteTxsDiscardCount
			pool.mu.RUnlock()

			if pending != prevPending || queued != prevQueued || stales != prevStales {
				prevPending, prevQueued, prevStales, prevDiscardCount = pending, queued, stales, DiscardCount
				log.Debug("Transaction pool status report", "executable", pending, "queued", queued, "stales", stales, "remoteTxsDiscardCount", prevDiscardCount)
			}

			// Handle inactive account transaction eviction
		case <-evict.C:
			pool.mu.Lock()
			for addr := range pool.queue {
				// Skip local transactions from the eviction mechanism
				if pool.locals.contains(addr) {
					continue
				}
				// Any non-locals old enough should be removed
				if time.Since(pool.beats[addr]) > pool.config.Lifetime {
					for _, tx := range pool.queue[addr].Flatten() {
						pool.removeTx(tx.Hash(), true)
					}
				}
			}
			pool.mu.Unlock()

			// Handle local transaction journal rotation
		case <-journal.C:
			if pool.journal != nil {
				pool.mu.Lock()
				if err := pool.journal.rotate(pool.local()); err != nil {
					log.Warn("Failed to rotate local tx journal", "err", err)
				}
				pool.mu.Unlock()
			}
		}
	}
}

// lockedReset is a wrapper around reset to allow calling it in a thread safe
// manner. This method is only ever used in the tester!
func (pool *TxPool) lockedReset(oldHead, newHead *types.Header) {
	pool.mu.Lock()
	defer pool.mu.Unlock()

	pool.reset(oldHead, newHead)
}

// reset retrieves the current state of the blockchain and ensures the content
// of the transaction pool is valid with regard to the chain state.
func (pool *TxPool) reset(oldHead, newHead *types.Header) {
	// If we're reorging an old state, reinject all dropped transactions
	var reinject types.Transactions

	if oldHead != nil && oldHead.Hash() != newHead.ParentHash {
		// If the reorg is too deep, avoid doing it (will happen during fast sync)
		oldNum := oldHead.Number.Uint64()
		newNum := newHead.Number.Uint64()

		if depth := uint64(math.Abs(float64(oldNum) - float64(newNum))); depth > 64 {
			log.Debug("Skipping deep transaction reorg", "depth", depth)
		} else {
			// Reorg seems shallow enough to pull in all transactions into memory
			var discarded, included types.Transactions

			var (
				rem = pool.chain.GetBlock(oldHead.Hash(), oldHead.Number.Uint64())
				add = pool.chain.GetBlock(newHead.Hash(), newHead.Number.Uint64())
			)
			for rem.NumberU64() > add.NumberU64() {
				discarded = append(discarded, rem.Transactions()...)
				if rem = pool.chain.GetBlock(rem.ParentHash(), rem.NumberU64()-1); rem == nil {
					log.Error("Unrooted old chain seen by tx pool", "block", oldHead.Number, "hash", oldHead.Hash())
					return
				}
			}
			for add.NumberU64() > rem.NumberU64() {
				included = append(included, add.Transactions()...)
				if add = pool.chain.GetBlock(add.ParentHash(), add.NumberU64()-1); add == nil {
					log.Error("Unrooted new chain seen by tx pool", "block", newHead.Number, "hash", newHead.Hash())
					return
				}
			}
			for rem.Hash() != add.Hash() {
				discarded = append(discarded, rem.Transactions()...)
				if rem = pool.chain.GetBlock(rem.ParentHash(), rem.NumberU64()-1); rem == nil {
					log.Error("Unrooted old chain seen by tx pool", "block", oldHead.Number, "hash", oldHead.Hash())
					return
				}
				included = append(included, add.Transactions()...)
				if add = pool.chain.GetBlock(add.ParentHash(), add.NumberU64()-1); add == nil {
					log.Error("Unrooted new chain seen by tx pool", "block", newHead.Number, "hash", newHead.Hash())
					return
				}
			}
			reinject = types.TxDifference(discarded, included)
		}
	}
	// Initialize the internal state to the current head
	if newHead == nil {
		newHead = pool.chain.CurrentBlock().Header() // Special case during testing
	}
	//statedb, err := pool.chain.StateAt(newHead.Root)
	statedb, err := pool.chain.StateAt(pool.chain.CurrentBlock().Header().Root)
	if err != nil {
		log.Error("Failed to reset txpool state", "number", newHead.Number, "err", err)
		return
	}
	pool.currentState = statedb
	pool.pendingState = state.ManageState(statedb)
	//pool.currentMaxGas = newHead.GasLimit
	pool.currentMaxGas = pool.chain.CurrentBlock().Header().GasLimit

	// Inject any transactions discarded due to reorgs
	log.Debug("Reinjecting stale transactions", "count", len(reinject))
	senderCacher.recover(pool.signer, reinject)
	pool.addTxsLocked(reinject, false)

	// validate the pool of pending transactions, this will remove
	// any transactions that have been included in the block or
	// have been invalidated because of another transaction (e.g.
	// higher gas price)
	pool.demoteUnexecutables()

	// Update all accounts to the latest known pending nonce
	for addr, list := range pool.pending {
		txs := list.Flatten() // Heavy but will be cached and is needed by the miner anyway
		pool.pendingState.SetNonce(addr, txs[len(txs)-1].Nonce()+1)
	}
	// Check the queue and move transactions over to the pending if possible
	// or remove those that have become invalid
	pool.promoteExecutables(nil)
}

// Stop terminates the transaction pool.
func (pool *TxPool) Stop() {
	// Unsubscribe all subscriptions registered from txpool
	pool.scope.Close()

	// Unsubscribe subscriptions registered from blockchain
	pool.chainHeadSub.Unsubscribe()
	pool.wg.Wait()

	if pool.journal != nil {
		pool.journal.close()
	}
	log.Info("Transaction pool stopped")
}

// SubscribeNewTxsEvent registers a subscription of NewTxsEvent and
// starts sending event to the given channel.
func (pool *TxPool) SubscribeNewTxsEvent(ch chan<- types.NewTxsEvent) event.Subscription {
	return pool.scope.Track(pool.txFeed.Subscribe(ch))
}

// GasPrice returns the current gas price enforced by the transaction pool.
func (pool *TxPool) GasPrice() *big.Int {
	pool.mu.RLock()
	defer pool.mu.RUnlock()

	return new(big.Int).Set(pool.gasPrice)
}

// SetGasPrice updates the minimum price required by the transaction pool for a
// new transaction, and drops all transactions below this threshold.
func (pool *TxPool) SetGasPrice(price *big.Int) {
	pool.mu.Lock()
	defer pool.mu.Unlock()

	pool.gasPrice = price
	for _, tx := range pool.priced.Cap(price, pool.locals) {
		pool.removeTx(tx.Hash(), false)
	}
	log.Info("Transaction pool price threshold updated", "price", price)
}

// State returns the virtual managed state of the transaction pool.
func (pool *TxPool) State() *state.ManagedState {
	pool.mu.RLock()
	defer pool.mu.RUnlock()

	return pool.pendingState
}

// Stats retrieves the current pool stats, namely the number of pending and the
// number of queued (non-executable) transactions.
func (pool *TxPool) Stats() (int, int) {
	pool.mu.RLock()
	defer pool.mu.RUnlock()

	return pool.stats()
}

// stats retrieves the current pool stats, namely the number of pending and the
// number of queued (non-executable) transactions.
func (pool *TxPool) stats() (int, int) {
	pending := 0
	for _, list := range pool.pending {
		pending += list.Len()
	}
	queued := 0
	for _, list := range pool.queue {
		queued += list.Len()
	}
	return pending, queued
}

// Content retrieves the data content of the transaction pool, returning all the
// pending as well as queued transactions, grouped by account and sorted by nonce.
func (pool *TxPool) Content() (map[common.Address]types.Transactions, map[common.Address]types.Transactions) {
	pool.mu.Lock()
	defer pool.mu.Unlock()

	pending := make(map[common.Address]types.Transactions)
	for addr, list := range pool.pending {
		pending[addr] = list.Flatten()
	}
	queued := make(map[common.Address]types.Transactions)
	for addr, list := range pool.queue {
		queued[addr] = list.Flatten()
	}
	return pending, queued
}

// Pending retrieves all currently processable transactions, groupped by origin
// account and sorted by nonce. The returned transaction set is a copy and can be
// freely modified by calling code.
func (pool *TxPool) Pending() (map[common.Address]types.Transactions, error) {
	pool.mu.Lock()
	defer pool.mu.Unlock()

	pending := make(map[common.Address]types.Transactions)
	for addr, list := range pool.pending {
		pending[addr] = list.Flatten()
	}
	return pending, nil
}

// local retrieves all currently known local transactions, groupped by origin
// account and sorted by nonce. The returned transaction set is a copy and can be
// freely modified by calling code.
func (pool *TxPool) local() map[common.Address]types.Transactions {
	txs := make(map[common.Address]types.Transactions)
	for addr := range pool.locals.accounts {
		if pending := pool.pending[addr]; pending != nil {
			txs[addr] = append(txs[addr], pending.Flatten()...)
		}
		if queued := pool.queue[addr]; queued != nil {
			txs[addr] = append(txs[addr], queued.Flatten()...)
		}
	}
	return txs
}

// validateTx checks whether a transaction is valid according to the consensus
// rules and adheres to some heuristic limits of the local node (price and size).
func (pool *TxPool) validateTx(tx *types.Transaction, local bool) error {
	// Heuristic limit, reject transactions over 32KB to prevent DOS attacks
	if tx.Size() > 32*1024 {
		return ErrOversizedData
	}
	// Transactions can't be negative. This may never happen using RLP decoded
	// transactions but may occur if you create a transaction using the RPC.
	if tx.Value().Sign() < 0 {
		return ErrNegativeValue
	}
	if tx.Fee() != nil && tx.Fee().Sign() < 0 {
		return ErrNegativeFee
	}
	// Ensure the transaction doesn't exceed the current block limit gas.
	if pool.currentMaxGas < tx.Gas() {
		return ErrGasLimit
	}
	// Make sure the transaction is signed properly
	from, err := types.Sender(pool.signer, tx)
	if err != nil {
		return ErrInvalidSender
	}
	// Make sure the transaction is psigned properly
	payer, err := types.Payer(pool.signer, tx)
	if err != nil {
		log.Error("validateTx method get address", "payer", payer)
		return ErrInvalidPayer
	}
	// Drop non-local transactions under our own minimal accepted gas price
	local = local || pool.locals.contains(from) // account may be local even if the transaction arrived from the network
	if !local && pool.gasPrice.Cmp(tx.GasPrice()) > 0 {
		return ErrUnderpriced
	}
	// Ensure the transaction adheres to nonce ordering
	if pool.currentState.GetNonce(from) > tx.Nonce() {
		return ErrNonceTooLow
	}
	// Transactor should have enough funds to cover the costs
	// cost == V + GP * GL
	if payer != params.EmptyAddress && payer != from {
		if pool.currentState.GetBalance(payer).Cmp(tx.GasCost()) < 0 {
			log.Error("insufficientFundsForPayer", "balance", pool.currentState.GetBalance(payer), "gasCost", tx.GasCost())
			return ErrInsufficientFundsForPayer
		}
		if pool.currentState.GetBalance(from).Cmp(tx.AmountCost()) < 0 {
			return ErrInsufficientFundsForSender
		}
	} else {
		if pool.currentState.GetBalance(from).Cmp(tx.Cost()) < 0 {
			log.Warn("validate balance", "from", from, "balance", pool.currentState.GetBalance(from), "cost", tx.Cost())
			return ErrInsufficientFunds
		}
	}
	intrGas, err := IntrinsicGas(tx.Data(), tx.To() == nil, true)
	if err != nil {
		return err
	}
	if tx.Gas() < intrGas {
		return ErrIntrinsicGas
	}
	return nil
}

// add validates a transaction and inserts it into the non-executable queue for
// later pending promotion and execution. If the transaction is a replacement for
// an already pending or queued one, it overwrites the previous and returns this
// so outer code doesn't uselessly call promote.
//
// If a newly added transaction is marked as local, its sending account will be
// whitelisted, preventing any associated transaction from being dropped out of
// the pool due to pricing constraints.
func (pool *TxPool) add(tx *types.Transaction, local bool) (bool, error) {
	watch := help.NewTWatch(2, fmt.Sprintf("handleMsg add TxPool: %d txs: %t", len(pool.newTxsCh), local))
	defer func() {
		watch.EndWatch()
		watch.Finish(fmt.Sprintf("end   Count: %d", pool.all.Count()))
	}()
	// If the transaction is already known, discard it
	hash := tx.Hash()
	if pool.all.Get(hash) != nil {
		log.Trace("Discarding already known transaction", "hash", hash)
		return false, fmt.Errorf("known transaction: %x", hash)
	}
	// If the transaction fails basic validation, discard it
	if err := pool.validateTx(tx, local); err != nil {
		log.Trace("Discarding invalid transaction", "hash", hash, "err", err)
		invalidTxCounter.Inc(1)
		return false, err
	}
	// If the transaction pool is full, discard underpriced transactions
	if uint64(pool.all.Count()) >= pool.config.GlobalSlots+pool.config.GlobalQueue {
		start := time.Now()
		// If the new transaction is underpriced, don't accept it
		if !local && pool.priced.Underpriced(tx, pool.locals) {
			log.Trace("Discarding underpriced transaction", "hash", hash, "price", tx.GasPrice())
			underpricedTxCounter.Inc(1)
			return false, ErrUnderpriced
		}
		proctime := time.Since(start)
		log.Trace("deal with Underpriced", "proctime", proctime)
		// New transaction is better than our worse ones, make room for it
		start = time.Now()
		drop := pool.priced.Discard(pool.all.Count()-int(pool.config.GlobalSlots+pool.config.GlobalQueue-1), pool.locals)
		proctime = time.Since(start)
		log.Trace("deal with Discard", "proctime", proctime)
		start = time.Now()
		for _, tx := range drop {
			log.Trace("Discarding freshly underpriced transaction", "hash", tx.Hash(), "price", tx.GasPrice())
			underpricedTxCounter.Inc(1)
			pool.removeTx(tx.Hash(), false)
		}
		proctime = time.Since(start)
		log.Trace("deal with drop", "proctime", proctime, "drop.Len()", drop.Len())
	}
	// If the transaction is replacing an already pending one, do directly
	from, _ := types.Sender(pool.signer, tx) // already validated
	if list := pool.pending[from]; list != nil && list.Overlaps(tx) {
		// Nonce already pending, check if required price bump is met
		inserted, old := list.Add(tx, pool.config.PriceBump)
		if !inserted {
			pendingDiscardCounter.Inc(1)
			return false, ErrReplaceUnderpriced
		}
		// New transaction is better, replace old one
		if old != nil {
			pool.all.Remove(old.Hash())
			pool.priced.Removed()
			pendingReplaceCounter.Inc(1)
		}
		pool.all.Add(tx)
		pool.priced.Put(tx)
		pool.journalTx(from, tx)

		log.Trace("Pooled new executable transaction", "hash", hash, "from", from, "to", tx.To())
		allSendCount = allSendCount.Add(allSendCount, big.NewInt(int64(1)))
		log.Trace("pending send", "allSendCount", allSendCount)
		// We've directly injected a replacement transaction, notify subsystems
		go pool.txFeed.Send(types.NewTxsEvent{types.Transactions{tx}})

		return old != nil, nil
	}
	// New transaction isn't replacing a pending one, push into queue
	replace, err := pool.enqueueTx(hash, tx)
	if err != nil {
		return false, err
	}
	// Mark local addresses and journal local transactions
	if local {
		pool.locals.add(from)
	}
	pool.journalTx(from, tx)

	log.Trace("Pooled new future transaction", "hash", hash, "from", from, "to", tx.To())
	return replace, nil
}

// enqueueTx inserts a new transaction into the non-executable transaction queue.
//
// Note, this method assumes the pool lock is held!
func (pool *TxPool) enqueueTx(hash common.Hash, tx *types.Transaction) (bool, error) {
	// Try to insert the transaction into the future queue
	from, _ := types.Sender(pool.signer, tx) // already validated
	if pool.queue[from] == nil {
		pool.queue[from] = newTxList(false)
	}
	inserted, old := pool.queue[from].Add(tx, pool.config.PriceBump)
	if !inserted {
		// An older transaction was better, discard this
		queuedDiscardCounter.Inc(1)
		return false, ErrReplaceUnderpriced
	}
	// Discard any previous transaction and mark this
	if old != nil {
		pool.all.Remove(old.Hash())
		pool.priced.Removed()
		queuedReplaceCounter.Inc(1)
	}
	if pool.all.Get(hash) == nil {
		pool.all.Add(tx)
		pool.priced.Put(tx)
	}
	return old != nil, nil
}

// journalTx adds the specified transaction to the local disk journal if it is
// deemed to have been sent from a local account.
func (pool *TxPool) journalTx(from common.Address, tx *types.Transaction) {
	// Only journal if it's enabled and the transaction is local
	if pool.journal == nil || !pool.locals.contains(from) {
		return
	}
	if err := pool.journal.insert(tx); err != nil {
		log.Warn("Failed to journal local transaction", "err", err)
	}
}

// promoteTx adds a transaction to the pending (processable) list of transactions
// and returns whether it was inserted or an older was better.
//
// Note, this method assumes the pool lock is held!
func (pool *TxPool) promoteTx(addr common.Address, hash common.Hash, tx *types.Transaction) bool {
	// Try to insert the transaction into the pending queue
	if pool.pending[addr] == nil {
		pool.pending[addr] = newTxList(true)
	}
	list := pool.pending[addr]

	inserted, old := list.Add(tx, pool.config.PriceBump)
	if !inserted {
		// An older transaction was better, discard this
		pool.all.Remove(hash)
		pool.priced.Removed()

		pendingDiscardCounter.Inc(1)
		return false
	}
	// Otherwise discard any previous transaction and mark this
	if old != nil {
		pool.all.Remove(old.Hash())
		pool.priced.Removed()

		pendingReplaceCounter.Inc(1)
	}
	// Failsafe to work around direct pending inserts (tests)
	if pool.all.Get(hash) == nil {
		pool.all.Add(tx)
		pool.priced.Put(tx)
	}
	// Set the potentially new pending nonce and notify any subsystems of the new tx
	pool.beats[addr] = time.Now()
	pool.pendingState.SetNonce(addr, tx.Nonce()+1)

	return true
}

// AddLocal enqueues a single transaction into the pool if it is valid, marking
// the sender as a local one in the mean time, ensuring it goes around the local
// pricing constraints.
func (pool *TxPool) AddLocal(tx *types.Transaction) error {
	pool.rpcTxslen = pool.rpcTxslen.Add(pool.rpcTxslen, common.Big1)
	return pool.addTx(tx, !pool.config.NoLocals)
}

// AddRemote enqueues a single transaction into the pool if it is valid. If the
// sender is not among the locally tracked ones, full pricing constraints will
// apply.
func (pool *TxPool) AddRemote(tx *types.Transaction) error {
	return pool.addTx(tx, false)
}

// AddLocals enqueues a batch of transactions into the pool if they are valid,
// marking the senders as a local ones in the mean time, ensuring they go around
// the local pricing constraints.
func (pool *TxPool) AddLocals(txs []*types.Transaction) []error {
	return pool.addTxs(txs, !pool.config.NoLocals, "local")
}

// AddRemotes enqueues a batch of transactions into the pool if they are valid.
// If the senders are not among the locally tracked ones, full pricing constraints
// will apply.
func (pool *TxPool) AddRemotes(txs []*types.Transaction) []error {
	log.Trace("AddRemotes", "len(txs)", len(txs))
	errs := make([]error, len(txs))
	lenTx := pool.remoteTxlen.Load().(uint64) + 1
<<<<<<< HEAD
	if lenTx%1000 == 0 {
=======
	if lenTx > 0 && lenTx%1000 == 0 {
>>>>>>> bc7e2eae
		log.Warn("AddRemotes", "txs", len(txs), "newTxsCh", len(pool.newTxsCh), "lenTx", lenTx)
	}
	pool.remoteTxlen.Store(lenTx)
	select {
	case pool.newTxsCh <- txs:
		lenTx = pool.remoteTxlen.Load().(uint64) - 1
		pool.remoteTxlen.Store(lenTx)
		return nil
		/*default:
		remoteTxsDiscardCount = remoteTxsDiscardCount.Add(remoteTxsDiscardCount, big.NewInt(int64(len(txs))))
		log.Info("discard remote txs", "count", len(txs), "remoteTxsDiscardCount", remoteTxsDiscardCount, "txs[0].Hash()", txs[0].Hash())
		errs[0] = errors.New("newTxsCh is full")*/
	}
	return errs
}

// addTx enqueues a single transaction into the pool if it is valid.
func (pool *TxPool) addTx(tx *types.Transaction, local bool) error {
	pool.mu.Lock()
	defer pool.mu.Unlock()
	// Try to inject the transaction and update any state
	replace, err := pool.add(tx, local)
	if err != nil {
		return err
	}
	// If we added a new transaction, run promotion checks and return
	if !replace {
		from, _ := types.Sender(pool.signer, tx) // already validated
		pool.promoteExecutables([]common.Address{from})
	}
	return nil
}

// addTxs attempts to queue a batch of transactions if they are valid.
func (pool *TxPool) addTxs(txs []*types.Transaction, local bool, mark string) []error {

	watch := help.NewTWatch(2, fmt.Sprintf("handleMsg addTxs newTxsCh: %d txs: %d", len(pool.newTxsCh), len(txs)))
	defer func() {
		watch.EndWatch()
		watch.Finish(fmt.Sprintf("end   mark: %s", mark))
	}()

	pool.mu.Lock()
	defer pool.mu.Unlock()

	return pool.addTxsLocked(txs, local)
}

// addTxsLocked attempts to queue a batch of transactions if they are valid,
// whilst assuming the transaction pool lock is already held.
func (pool *TxPool) addTxsLocked(txs []*types.Transaction, local bool) []error {
	// Add the batch of transaction, tracking the accepted ones
	dirty := make(map[common.Address]struct{})
	errs := make([]error, len(txs))

	for i, tx := range txs {
		var replace bool
		if replace, errs[i] = pool.add(tx, local); errs[i] == nil && !replace {
			from, _ := types.Sender(pool.signer, tx) // already validated
			dirty[from] = struct{}{}
		}
	}
	// Only reprocess the internal state if something was actually added
	if len(dirty) > 0 {
		addrs := make([]common.Address, 0, len(dirty))
		for addr := range dirty {
			addrs = append(addrs, addr)
		}
		pool.promoteExecutables(addrs)
	}
	return errs
}

// Status returns the status (unknown/pending/queued) of a batch of transactions
// identified by their hashes.
func (pool *TxPool) Status(hashes []common.Hash) []TxStatus {
	pool.mu.RLock()
	defer pool.mu.RUnlock()

	status := make([]TxStatus, len(hashes))
	for i, hash := range hashes {
		if tx := pool.all.Get(hash); tx != nil {
			from, _ := types.Sender(pool.signer, tx) // already validated
			if pool.pending[from] != nil && pool.pending[from].txs.items[tx.Nonce()] != nil {
				status[i] = TxStatusPending
			} else {
				status[i] = TxStatusQueued
			}
		}
	}
	return status
}

// Get returns a transaction if it is contained in the pool
// and nil otherwise.
func (pool *TxPool) Get(hash common.Hash) *types.Transaction {
	return pool.all.Get(hash)
}

// removeTx removes a single transaction from the queue, moving all subsequent
// transactions back to the future queue.
func (pool *TxPool) removeTx(hash common.Hash, outofbound bool) {
	// Fetch the transaction we wish to delete
	tx := pool.all.Get(hash)
	if tx == nil {
		return
	}
	addr, _ := types.Sender(pool.signer, tx) // already validated during insertion

	// Remove it from the list of known transactions
	pool.all.Remove(hash)
	if outofbound {
		pool.priced.Removed()
	}
	// Remove the transaction from the pending lists and reset the account nonce
	if pending := pool.pending[addr]; pending != nil {
		if removed, invalids := pending.Remove(tx); removed {
			// If no more pending transactions are left, remove the list
			if pending.Empty() {
				delete(pool.pending, addr)
				delete(pool.beats, addr)
			}
			// Postpone any invalidated transactions
			for _, tx := range invalids {
				pool.enqueueTx(tx.Hash(), tx)
			}
			// Update the account nonce if needed
			if nonce := tx.Nonce(); pool.pendingState.GetNonce(addr) > nonce {
				pool.pendingState.SetNonce(addr, nonce)
			}
			return
		}
	}
	// Transaction is in the future queue
	if future := pool.queue[addr]; future != nil {
		future.Remove(tx)
		if future.Empty() {
			delete(pool.queue, addr)
		}
	}
}

// promoteExecutables moves transactions that have become processable from the
// future queue to the set of pending transactions. During this process, all
// invalidated transactions (low nonce, low balance) are deleted.
func (pool *TxPool) promoteExecutables(accounts []common.Address) {
	// Track the promoted transactions to broadcast them at once
	var promoted []*types.Transaction
	watch := help.NewTWatch(2, fmt.Sprintf("handleMsg promoteExecutables TxPool: %d accounts: %d", len(pool.newTxsCh), len(accounts)))
	defer func() {
		watch.EndWatch()
		watch.Finish(fmt.Sprintf("end   Count: %d  promoted: %d", pool.all.Count(), len(promoted)))
	}()
	// Gather all the accounts potentially needing updates
	if accounts == nil {
		accounts = make([]common.Address, 0, len(pool.queue))
		for addr := range pool.queue {
			accounts = append(accounts, addr)
		}
	}
	// Iterate over all accounts and promote any executable transactions
	for _, addr := range accounts {
		list := pool.queue[addr]
		if list == nil {
			continue // Just in case someone calls with a non existing account
		}
		// Drop all transactions that are deemed too old (low nonce)
		for _, tx := range list.Forward(pool.currentState.GetNonce(addr)) {
			hash := tx.Hash()
			log.Trace("Removed old queued transaction", "hash", hash)
			pool.all.Remove(hash)
			pool.priced.Removed()
		}
		// Drop all transactions that are too costly (low balance or out of gas)
		drops, _ := list.Filter(pool.currentState.GetBalance(addr), pool.currentMaxGas, pool.signer, pool.currentState)
		for _, tx := range drops {
			hash := tx.Hash()
			log.Trace("Removed unpayable queued transaction", "hash", hash)
			pool.all.Remove(hash)
			pool.priced.Removed()
			queuedNofundsCounter.Inc(1)
		}
		// Gather all executable transactions and promote them
		for _, tx := range list.Ready(pool.pendingState.GetNonce(addr)) {
			hash := tx.Hash()
			if pool.promoteTx(addr, hash, tx) {
				log.Trace("Promoting queued transaction", "hash", hash)
				promoted = append(promoted, tx)
			}
		}
		// Drop all transactions over the allowed limit
		if !pool.locals.contains(addr) {
			for _, tx := range list.Cap(int(pool.config.AccountQueue)) {
				hash := tx.Hash()
				pool.all.Remove(hash)
				pool.priced.Removed()
				queuedRateLimitCounter.Inc(1)
				log.Trace("Removed cap-exceeding queued transaction", "hash", hash)
			}
		}
		// Delete the entire queue entry if it became empty.
		if list.Empty() {
			delete(pool.queue, addr)
		}
	}
	// Notify subsystem for new promoted transactions.
	if len(promoted) > 0 {
		allSendCount = allSendCount.Add(allSendCount, big.NewInt(int64(len(promoted))))
		log.Trace("pending send", "allSendCount", allSendCount)
		go pool.txFeed.Send(types.NewTxsEvent{promoted})
	}
	// If the pending limit is overflown, start equalizing allowances
	pending := uint64(0)
	for _, list := range pool.pending {
		pending += uint64(list.Len())
	}
	if pending > pool.config.GlobalSlots {
		pendingBeforeCap := pending
		// Assemble a spam order to penalize large transactors first
		spammers := prque.New()
		for addr, list := range pool.pending {
			// Only evict transactions from high rollers
			if !pool.locals.contains(addr) && uint64(list.Len()) > pool.config.AccountSlots {
				spammers.Push(addr, float32(list.Len()))
			}
		}
		// Gradually drop transactions from offenders
		offenders := []common.Address{}
		for pending > pool.config.GlobalSlots && !spammers.Empty() {
			// Retrieve the next offender if not local address
			offender, _ := spammers.Pop()
			offenders = append(offenders, offender.(common.Address))

			// Equalize balances until all the same or below threshold
			if len(offenders) > 1 {
				// Calculate the equalization threshold for all current offenders
				threshold := pool.pending[offender.(common.Address)].Len()

				// Iteratively reduce all offenders until below limit or threshold reached
				for pending > pool.config.GlobalSlots && pool.pending[offenders[len(offenders)-2]].Len() > threshold {
					for i := 0; i < len(offenders)-1; i++ {
						list := pool.pending[offenders[i]]
						for _, tx := range list.Cap(list.Len() - 1) {
							// Drop the transaction from the global pools too
							hash := tx.Hash()
							pool.all.Remove(hash)
							pool.priced.Removed()

							// Update the account nonce to the dropped transaction
							if nonce := tx.Nonce(); pool.pendingState.GetNonce(offenders[i]) > nonce {
								pool.pendingState.SetNonce(offenders[i], nonce)
							}
							log.Trace("Removed fairness-exceeding pending transaction", "hash", hash)
						}
						pending--
					}
				}
			}
		}
		// If still above threshold, reduce to limit or min allowance
		if pending > pool.config.GlobalSlots && len(offenders) > 0 {
			for pending > pool.config.GlobalSlots && uint64(pool.pending[offenders[len(offenders)-1]].Len()) > pool.config.AccountSlots {
				for _, addr := range offenders {
					list := pool.pending[addr]
					for _, tx := range list.Cap(list.Len() - 1) {
						// Drop the transaction from the global pools too
						hash := tx.Hash()
						pool.all.Remove(hash)
						pool.priced.Removed()

						// Update the account nonce to the dropped transaction
						if nonce := tx.Nonce(); pool.pendingState.GetNonce(addr) > nonce {
							pool.pendingState.SetNonce(addr, nonce)
						}
						log.Trace("Removed fairness-exceeding pending transaction", "hash", hash)
					}
					pending--
				}
			}
		}
		pendingRateLimitCounter.Inc(int64(pendingBeforeCap - pending))
	}
	// If we've queued more transactions than the hard limit, drop oldest ones
	queued := uint64(0)
	for _, list := range pool.queue {
		queued += uint64(list.Len())
	}
	if queued > pool.config.GlobalQueue {
		// Sort all accounts with queued transactions by heartbeat
		addresses := make(addressesByHeartbeat, 0, len(pool.queue))
		for addr := range pool.queue {
			if !pool.locals.contains(addr) { // don't drop locals
				addresses = append(addresses, addressByHeartbeat{addr, pool.beats[addr]})
			}
		}
		sort.Sort(addresses)

		// Drop transactions until the total is below the limit or only locals remain
		for drop := queued - pool.config.GlobalQueue; drop > 0 && len(addresses) > 0; {
			addr := addresses[len(addresses)-1]
			list := pool.queue[addr.address]

			addresses = addresses[:len(addresses)-1]

			// Drop all transactions if they are less than the overflow
			if size := uint64(list.Len()); size <= drop {
				for _, tx := range list.Flatten() {
					pool.removeTx(tx.Hash(), true)
				}
				drop -= size
				queuedRateLimitCounter.Inc(int64(size))
				continue
			}
			// Otherwise drop only last few transactions
			txs := list.Flatten()
			for i := len(txs) - 1; i >= 0 && drop > 0; i-- {
				pool.removeTx(txs[i].Hash(), true)
				drop--
				queuedRateLimitCounter.Inc(1)
			}
		}
	}
}

// demoteUnexecutables removes invalid and processed transactions from the pools
// executable/pending queue and any subsequent transactions that become unexecutable
// are moved back into the future queue.
func (pool *TxPool) demoteUnexecutables() {
	// Iterate over all accounts and demote any non-executable transactions
	for addr, list := range pool.pending {
		nonce := pool.currentState.GetNonce(addr)

		// Drop all transactions that are deemed too old (low nonce)
		for _, tx := range list.Forward(nonce) {
			hash := tx.Hash()
			log.Trace("Removed old pending transaction", "hash", hash)
			pool.all.Remove(hash)
			pool.priced.Removed()
		}
		// Drop all transactions that are too costly (low balance or out of gas), and queue any invalids back for later
		drops, invalids := list.Filter(pool.currentState.GetBalance(addr), pool.currentMaxGas, pool.signer, pool.currentState)
		for _, tx := range drops {
			hash := tx.Hash()
			log.Trace("Removed unpayable pending transaction", "hash", hash)
			pool.all.Remove(hash)
			pool.priced.Removed()
			pendingNofundsCounter.Inc(1)
		}
		for _, tx := range invalids {
			hash := tx.Hash()
			log.Trace("Demoting pending transaction", "hash", hash)
			pool.enqueueTx(hash, tx)
		}
		// If there's a gap in front, alert (should never happen) and postpone all transactions
		if list.Len() > 0 && list.txs.Get(nonce) == nil {
			for _, tx := range list.Cap(0) {
				hash := tx.Hash()
				log.Error("Demoting invalidated transaction", "hash", hash)
				pool.enqueueTx(hash, tx)
			}
		}
		// Delete the entire queue entry if it became empty.
		if list.Empty() {
			delete(pool.pending, addr)
			delete(pool.beats, addr)
		}
	}
}

// addressByHeartbeat is an account address tagged with its last activity timestamp.
type addressByHeartbeat struct {
	address   common.Address
	heartbeat time.Time
}

type addressesByHeartbeat []addressByHeartbeat

func (a addressesByHeartbeat) Len() int           { return len(a) }
func (a addressesByHeartbeat) Less(i, j int) bool { return a[i].heartbeat.Before(a[j].heartbeat) }
func (a addressesByHeartbeat) Swap(i, j int)      { a[i], a[j] = a[j], a[i] }

// accountSet is simply a set of addresses to check for existence, and a signer
// capable of deriving addresses from transactions.
type accountSet struct {
	accounts map[common.Address]struct{}
	signer   types.Signer
}

// newAccountSet creates a new address set with an associated signer for sender
// derivations.
func newAccountSet(signer types.Signer) *accountSet {
	return &accountSet{
		accounts: make(map[common.Address]struct{}),
		signer:   signer,
	}
}

// contains checks if a given address is contained within the set.
func (as *accountSet) contains(addr common.Address) bool {
	_, exist := as.accounts[addr]
	return exist
}

// containsTx checks if the sender of a given tx is within the set. If the sender
// cannot be derived, this method returns false.
func (as *accountSet) containsTx(tx *types.Transaction) bool {
	if addr, err := types.Sender(as.signer, tx); err == nil {
		return as.contains(addr)
	}
	return false
}

// add inserts a new address into the set to track.
func (as *accountSet) add(addr common.Address) {
	as.accounts[addr] = struct{}{}
}

// txLookup is used internally by TxPool to track transactions while allowing lookup without
// mutex contention.
//
// Note, although this type is properly protected against concurrent access, it
// is **not** a type that should ever be mutated or even exposed outside of the
// transaction pool, since its internal state is tightly coupled with the pools
// internal mechanisms. The sole purpose of the type is to permit out-of-bound
// peeking into the pool in TxPool.Get without having to acquire the widely scoped
// TxPool.mu mutex.
type txLookup struct {
	all  map[common.Hash]*types.Transaction
	lock sync.RWMutex
}

// newTxLookup returns a new txLookup structure.
func newTxLookup() *txLookup {
	return &txLookup{
		all: make(map[common.Hash]*types.Transaction),
	}
}

// Range calls f on each key and value present in the map.
func (t *txLookup) Range(f func(hash common.Hash, tx *types.Transaction) bool) {
	t.lock.RLock()
	defer t.lock.RUnlock()

	for key, value := range t.all {
		if !f(key, value) {
			break
		}
	}
}

// Get returns a transaction if it exists in the lookup, or nil if not found.
func (t *txLookup) Get(hash common.Hash) *types.Transaction {
	t.lock.RLock()
	defer t.lock.RUnlock()

	return t.all[hash]
}

// Count returns the current number of items in the lookup.
func (t *txLookup) Count() int {
	t.lock.RLock()
	defer t.lock.RUnlock()

	return len(t.all)
}

// Add adds a transaction to the lookup.
func (t *txLookup) Add(tx *types.Transaction) {
	t.lock.Lock()
	defer t.lock.Unlock()

	t.all[tx.Hash()] = tx
}

// Remove removes a transaction from the lookup.
func (t *txLookup) Remove(hash common.Hash) {
	t.lock.Lock()
	defer t.lock.Unlock()

	delete(t.all, hash)
}<|MERGE_RESOLUTION|>--- conflicted
+++ resolved
@@ -877,11 +877,7 @@
 	log.Trace("AddRemotes", "len(txs)", len(txs))
 	errs := make([]error, len(txs))
 	lenTx := pool.remoteTxlen.Load().(uint64) + 1
-<<<<<<< HEAD
-	if lenTx%1000 == 0 {
-=======
 	if lenTx > 0 && lenTx%1000 == 0 {
->>>>>>> bc7e2eae
 		log.Warn("AddRemotes", "txs", len(txs), "newTxsCh", len(pool.newTxsCh), "lenTx", lenTx)
 	}
 	pool.remoteTxlen.Store(lenTx)
@@ -918,7 +914,7 @@
 // addTxs attempts to queue a batch of transactions if they are valid.
 func (pool *TxPool) addTxs(txs []*types.Transaction, local bool, mark string) []error {
 
-	watch := help.NewTWatch(2, fmt.Sprintf("handleMsg addTxs newTxsCh: %d txs: %d", len(pool.newTxsCh), len(txs)))
+	watch := help.NewTWatch(3, fmt.Sprintf("handleMsg addTxs newTxsCh: %d txs: %d", len(pool.newTxsCh), len(txs)))
 	defer func() {
 		watch.EndWatch()
 		watch.Finish(fmt.Sprintf("end   mark: %s", mark))

// Copyright 2015 The go-ethereum Authors
// This file is part of the go-ethereum library.
//
// The go-ethereum library is free software: you can redistribute it and/or modify
// it under the terms of the GNU Lesser General Public License as published by
// the Free Software Foundation, either version 3 of the License, or
// (at your option) any later version.
//
// The go-ethereum library is distributed in the hope that it will be useful,
// but WITHOUT ANY WARRANTY; without even the implied warranty of
// MERCHANTABILITY or FITNESS FOR A PARTICULAR PURPOSE. See the
// GNU Lesser General Public License for more details.
//
// You should have received a copy of the GNU Lesser General Public License
// along with the go-ethereum library. If not, see <http://www.gnu.org/licenses/>.

package vm

import (
	"fmt"
	"math/big"

<<<<<<< HEAD
	"github.com/ethereum/go-ethereum/common/math"
=======
	"github.com/truechain/truechain-engineering-code/common/math"
>>>>>>> 19b82ac1
)

// Memory implements a simple memory model for the ethereum virtual machine.
type Memory struct {
	store       []byte
	lastGasCost uint64
}

// NewMemory returns a new memory memory model.
func NewMemory() *Memory {
	return &Memory{}
}

// Set sets offset + size to value
func (m *Memory) Set(offset, size uint64, value []byte) {
	// It's possible the offset is greater than 0 and size equals 0. This is because
	// the calcMemSize (common.go) could potentially return 0 when size is zero (NO-OP)
	if size > 0 {
		// length of store may never be less than offset + size.
		// The store should be resized PRIOR to setting the memory
		if offset+size > uint64(len(m.store)) {
			panic("invalid memory: store empty")
		}
		copy(m.store[offset:offset+size], value)
	}
}

// Set32 sets the 32 bytes starting at offset to the value of val, left-padded with zeroes to
// 32 bytes.
func (m *Memory) Set32(offset uint64, val *big.Int) {
	// length of store may never be less than offset + size.
	// The store should be resized PRIOR to setting the memory
	if offset+32 > uint64(len(m.store)) {
		panic("invalid memory: store empty")
	}
	// Zero the memory area
	copy(m.store[offset:offset+32], []byte{0, 0, 0, 0, 0, 0, 0, 0, 0, 0, 0, 0, 0, 0, 0, 0, 0, 0, 0, 0, 0, 0, 0, 0, 0, 0, 0, 0, 0, 0, 0, 0})
	// Fill in relevant bits
	math.ReadBits(val, m.store[offset:offset+32])
}

// Resize resizes the memory to size
func (m *Memory) Resize(size uint64) {
	if uint64(m.Len()) < size {
		m.store = append(m.store, make([]byte, size-uint64(m.Len()))...)
	}
}

// Get returns offset + size as a new slice
func (m *Memory) Get(offset, size int64) (cpy []byte) {
	if size == 0 {
		return nil
	}

	if len(m.store) > int(offset) {
		cpy = make([]byte, size)
		copy(cpy, m.store[offset:offset+size])

		return
	}

	return
}

// GetPtr returns the offset + size
func (m *Memory) GetPtr(offset, size int64) []byte {
	if size == 0 {
		return nil
	}

	if len(m.store) > int(offset) {
		return m.store[offset : offset+size]
	}

	return nil
}

// Len returns the length of the backing slice
func (m *Memory) Len() int {
	return len(m.store)
}

// Data returns the backing slice
func (m *Memory) Data() []byte {
	return m.store
}

// Print dumps the content of the memory.
func (m *Memory) Print() {
	fmt.Printf("### mem %d bytes ###\n", len(m.store))
	if len(m.store) > 0 {
		addr := 0
		for i := 0; i+32 <= len(m.store); i += 32 {
			fmt.Printf("%03d: % x\n", addr, m.store[i:i+32])
			addr++
		}
	} else {
		fmt.Println("-- empty --")
	}
	fmt.Println("####################")
}<|MERGE_RESOLUTION|>--- conflicted
+++ resolved
@@ -20,11 +20,7 @@
 	"fmt"
 	"math/big"
 
-<<<<<<< HEAD
-	"github.com/ethereum/go-ethereum/common/math"
-=======
 	"github.com/truechain/truechain-engineering-code/common/math"
->>>>>>> 19b82ac1
 )
 
 // Memory implements a simple memory model for the ethereum virtual machine.

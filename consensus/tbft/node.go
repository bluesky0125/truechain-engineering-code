--- conflicted
+++ resolved
@@ -161,13 +161,6 @@
 		}
 		// check node pk
 		address := crypto.PubkeyToAddress(*pub)
-<<<<<<< HEAD
-		if ok := s.sa.GetValidator().HasAddress(address[:]); !ok {
-			log.Error("has not address:", "address", address, "ip", node.IP, "port", node.Port)
-			continue
-		}
-=======
->>>>>>> 0d42ede3
 		port := node.Port2
 		if cid.Uint64()%2 == 0 {
 			port = node.Port
@@ -523,9 +516,6 @@
 	}
 	return tab
 }
-<<<<<<< HEAD
-// SetCommitteeStop set the end block height during this committee
-=======
 
 func makeCommitteeMembersForUpdateCommittee(cmm *types.CommitteeInfo) map[p2p.ID]*nodeInfo {
 	members := cmm.Members
@@ -546,7 +536,6 @@
 }
 
 //SetCommitteeStop is stop committeeID server
->>>>>>> 0d42ede3
 func (n *Node) SetCommitteeStop(committeeID *big.Int, stop uint64) error {
 	log.Info("SetCommitteeStop", "id", committeeID, "stop", stop)
 	n.lock.Lock()

package types

import (
	"bytes"
	"crypto/ecdsa"
	"errors"
	"fmt"
	"github.com/ethereum/go-ethereum/common"
	"github.com/ethereum/go-ethereum/log"
	"github.com/ethereum/go-ethereum/rlp"
	tcrypto "github.com/truechain/truechain-engineering-code/consensus/tbft/crypto"
	"github.com/truechain/truechain-engineering-code/consensus/tbft/help"
	ctypes "github.com/truechain/truechain-engineering-code/core/types"
	"math/big"
	"sync"
	"time"
)

const (
	stepNone      uint8 = 0 // Used to distinguish the initial state
	stepPropose   uint8 = 1
	stepPrevote   uint8 = 2
	stepPrecommit uint8 = 3
	//BlockPartSizeBytes is part's size
	BlockPartSizeBytes uint = 65536 // 64kB,
)

func voteToStep(vote *Vote) uint8 {
	switch vote.Type {
	case VoteTypePrevote:
		return stepPrevote
	case VoteTypePrecommit:
		return stepPrecommit
	default:
		help.PanicSanity("Unknown vote type")
		return 0
	}
}

// PrivValidator defines the functionality of a local TrueChain validator
// that signs votes, proposals, and heartbeats, and never double signs.
type PrivValidator interface {
	GetAddress() help.Address // redundant since .PubKey().Address()
	GetPubKey() tcrypto.PubKey

	SignVote(chainID string, vote *Vote) error
	SignProposal(chainID string, proposal *Proposal) error
}

type privValidator struct {
	PrivKey       tcrypto.PrivKey
	LastHeight    uint64        `json:"last_height"`
	LastRound     uint          `json:"last_round"`
	LastStep      uint8         `json:"last_step"`
	LastSignature []byte        `json:"last_signature,omitempty"` // so we dont lose signatures XXX Why would we lose signatures?
	LastSignBytes help.HexBytes `json:"last_signbytes,omitempty"` // so we dont lose signatures XXX Why would we lose signatures?

	mtx sync.Mutex
}

//KeepBlockSign is block's sign
type KeepBlockSign struct {
	Result uint
	Sign   []byte
	Hash   common.Hash
}

//NewPrivValidator return new private Validator
func NewPrivValidator(priv ecdsa.PrivateKey) PrivValidator {
	return &privValidator{
		PrivKey:  tcrypto.PrivKeyTrue(priv),
		LastStep: stepNone,
	}
}

func (Validator *privValidator) Reset() {
	var sig []byte
	Validator.LastHeight = 0
	Validator.LastRound = 0
	Validator.LastStep = 0
	Validator.LastSignature = sig
	Validator.LastSignBytes = nil
}

// Persist height/round/step and signature
func (Validator *privValidator) saveSigned(height uint64, round int, step uint8,
	signBytes []byte, sig []byte) {

	Validator.LastHeight = height
	Validator.LastRound = uint(round)
	Validator.LastStep = step
	Validator.LastSignature = sig
	Validator.LastSignBytes = signBytes
}

func (Validator *privValidator) GetAddress() help.Address {
	return Validator.PrivKey.PubKey().Address()
}
func (Validator *privValidator) GetPubKey() tcrypto.PubKey {
	return Validator.PrivKey.PubKey()
}

// SignVote signs a canonical representation of the vote, along with the
// chainID. Implements PrivValidator.
func (Validator *privValidator) SignVote(chainID string, vote *Vote) error {
	Validator.mtx.Lock()
	defer Validator.mtx.Unlock()
	if err := Validator.signVote(chainID, vote); err != nil {
		return fmt.Errorf("Error signing vote: %v", err)
	}
	return nil
}

// signVote checks if the vote is good to sign and sets the vote signature.
// It may need to set the timestamp as well if the vote is otherwise the same as
// a previously signed vote (ie. we crashed after signing but before the vote hit the WAL).
func (Validator *privValidator) signVote(chainID string, vote *Vote) error {
	height, round, step := vote.Height, vote.Round, voteToStep(vote)
	signBytes := vote.SignBytes(chainID)

	sameHRS, err := Validator.checkHRS(height, int(round), step)
	if err != nil {
		return err
	}

	// We might crash before writing to the wal,
	// causing us to try to re-sign for the same HRS.
	// If signbytes are the same, use the last signature.
	// If they only differ by timestamp, use last timestamp and signature
	// Otherwise, return error
	if sameHRS {
		if bytes.Equal(signBytes, Validator.LastSignBytes) {
			vote.Signature = Validator.LastSignature
		} else if timestamp, ok := checkVotesOnlyDifferByTimestamp(Validator.LastSignBytes, signBytes); ok {
			vote.Timestamp = timestamp
			vote.Signature = Validator.LastSignature
		} else {
			err = fmt.Errorf("Conflicting data")
		}
		return err
	}

	// It passed the checks. Sign the vote
	sig, err := Validator.PrivKey.Sign(signBytes)
	if err != nil {
		return err
	}
	Validator.saveSigned(height, int(round), step, signBytes, sig)
	vote.Signature = sig
	return nil
}

// SignProposal signs a canonical representation of the proposal, along with
// the chainID. Implements PrivValidator.
func (Validator *privValidator) SignProposal(chainID string, proposal *Proposal) error {
	Validator.mtx.Lock()
	defer Validator.mtx.Unlock()
	if err := Validator.signProposal(chainID, proposal); err != nil {
		return fmt.Errorf("Error signing proposal: %v", err)
	}
	return nil
}

// signProposal checks if the proposal is good to sign and sets the proposal signature.
// It may need to set the timestamp as well if the proposal is otherwise the same as
// a previously signed proposal ie. we crashed after signing but before the proposal hit the WAL).
func (Validator *privValidator) signProposal(chainID string, proposal *Proposal) error {
	height, round, step := proposal.Height, int(proposal.Round), stepPropose
	signBytes := proposal.SignBytes(chainID)

	sameHRS, err := Validator.checkHRS(height, round, step)
	if err != nil {
		return err
	}

	// We might crash before writing to the wal,
	// causing us to try to re-sign for the same HRS.
	// If signbytes are the same, use the last signature.
	// If they only differ by timestamp, use last timestamp and signature
	// Otherwise, return error
	if sameHRS {
		if bytes.Equal(signBytes, Validator.LastSignBytes) {
			proposal.Signature = Validator.LastSignature
		} else if timestamp, ok := checkProposalsOnlyDifferByTimestamp(Validator.LastSignBytes, signBytes); ok {
			proposal.Timestamp = timestamp
			proposal.Signature = Validator.LastSignature
		} else {
			err = fmt.Errorf("Conflicting data")
		}
		return err
	}

	// It passed the checks. Sign the proposal
	sig, err := Validator.PrivKey.Sign(signBytes)
	if err != nil {
		return err
	}
	Validator.saveSigned(height, round, step, signBytes, sig)
	proposal.Signature = sig
	return nil
}

// returns error if HRS regression or no LastSignBytes. returns true if HRS is unchanged
func (Validator *privValidator) checkHRS(height uint64, round int, step uint8) (bool, error) {
	if Validator.LastHeight > height {
		return false, errors.New("Height regression")
	}

	if Validator.LastHeight == height {
		if int(Validator.LastRound) > round {
			return false, errors.New("Round regression")
		}

		if int(Validator.LastRound) == round {
			if Validator.LastStep > step {
				return false, errors.New("Step regression")
			} else if Validator.LastStep == step {
				if Validator.LastSignBytes != nil {
					if Validator.LastSignature == nil {
						panic("Validator: LastSignature is nil but LastSignBytes is not!")
					}
					return true, nil
				}
				return false, errors.New("No LastSignature found")
			}
		}
	}
	return false, nil
}

// returns the timestamp from the lastSignBytes.
// returns true if the only difference in the votes is their timestamp.
func checkVotesOnlyDifferByTimestamp(lastSignBytes, newSignBytes []byte) (time.Time, bool) {
	var lastVote, newVote CanonicalJSONVote
	if err := cdc.UnmarshalJSON(lastSignBytes, &lastVote); err != nil {
		panic(fmt.Sprintf("LastSignBytes cannot be unmarshalled into vote: %v", err))
	}
	if err := cdc.UnmarshalJSON(newSignBytes, &newVote); err != nil {
		panic(fmt.Sprintf("signBytes cannot be unmarshalled into vote: %v", err))
	}

	lastTime, err := time.Parse(TimeFormat, lastVote.Timestamp)
	if err != nil {
		panic(err)
	}

	// set the times to the same value and check equality
	now := CanonicalTime(time.Now())
	lastVote.Timestamp = now
	newVote.Timestamp = now
	lastVoteBytes, _ := cdc.MarshalJSON(lastVote)
	newVoteBytes, _ := cdc.MarshalJSON(newVote)

	return lastTime, bytes.Equal(newVoteBytes, lastVoteBytes)
}

// returns the timestamp from the lastSignBytes.
// returns true if the only difference in the proposals is their timestamp
func checkProposalsOnlyDifferByTimestamp(lastSignBytes, newSignBytes []byte) (time.Time, bool) {
	var lastProposal, newProposal CanonicalJSONProposal
	if err := cdc.UnmarshalJSON(lastSignBytes, &lastProposal); err != nil {
		panic(fmt.Sprintf("LastSignBytes cannot be unmarshalled into proposal: %v", err))
	}
	if err := cdc.UnmarshalJSON(newSignBytes, &newProposal); err != nil {
		panic(fmt.Sprintf("signBytes cannot be unmarshalled into proposal: %v", err))
	}

	lastTime, err := time.Parse(TimeFormat, lastProposal.Timestamp)
	if err != nil {
		panic(err)
	}

	// set the times to the same value and check equality
	now := CanonicalTime(time.Now())
	lastProposal.Timestamp = now
	newProposal.Timestamp = now
	lastProposalBytes, _ := cdc.MarshalJSON(lastProposal)
	newProposalBytes, _ := cdc.MarshalJSON(newProposal)

	return lastTime, bytes.Equal(newProposalBytes, lastProposalBytes)
}

//----------------------------------------
// Misc.

//PrivValidatorsByAddress is private validators for address
type PrivValidatorsByAddress []PrivValidator

func (pvs PrivValidatorsByAddress) Len() int {
	return len(pvs)
}

func (pvs PrivValidatorsByAddress) Less(i, j int) bool {
	return bytes.Compare(pvs[i].GetAddress(), pvs[j].GetAddress()) == -1
}

func (pvs PrivValidatorsByAddress) Swap(i, j int) {
	it := pvs[i]
	pvs[i] = pvs[j]
	pvs[j] = it
}

//----------------------------------------

// StateAgent implements PrivValidator
type StateAgent interface {
	GetValidator() *ValidatorSet
	UpdateValidator(vset *ValidatorSet) error
	GetLastValidator() *ValidatorSet

	GetLastBlockHeight() uint64
	SetEndHeight(h uint64)
	SetBeginHeight(h uint64)
	GetChainID() string
	MakeBlock(v *SwitchValidator) (*ctypes.Block, error)
	MakePartSet(partSize uint, block *ctypes.Block) (*PartSet, error)
	ValidateBlock(block *ctypes.Block, result bool) (*KeepBlockSign, error)
	ConsensusCommit(block *ctypes.Block) error

	GetAddress() help.Address
	GetPubKey() tcrypto.PubKey
	SignVote(chainID string, vote *Vote) error
	SignProposal(chainID string, proposal *Proposal) error
	PrivReset()
}

//StateAgentImpl agent state struct
type StateAgentImpl struct {
	Priv        *privValidator
	Agent       ctypes.PbftAgentProxy
	Validators  *ValidatorSet
	ids         map[string]interface{}
	lock        *sync.Mutex
	ChainID     string
	LastHeight  uint64
	BeginHeight uint64
	EndHeight   uint64
	CID         uint64
}

//NewStateAgent return new agent state
func NewStateAgent(agent ctypes.PbftAgentProxy, chainID string,
	vals *ValidatorSet, height, cid uint64) *StateAgentImpl {
	lh := agent.GetCurrentHeight()
	state := &StateAgentImpl{
		Agent:       agent,
		ChainID:     chainID,
		Validators:  vals,
		BeginHeight: height,
		lock:        new(sync.Mutex),
		EndHeight:   0, // defualt 0,mean not work
		LastHeight:  lh.Uint64(),
		CID:         cid,
	}
	state.ids = vals.MakeIDs()
	return state
}

//MakePartSet  block to partset
func MakePartSet(partSize uint, block *ctypes.Block) (*PartSet, error) {
	// We prefix the byte length, so that unmarshaling
	// can easily happen via a reader.
	bzs, err := rlp.EncodeToBytes(block)
	if err != nil {
		panic(err)
	}
	bz, err := cdc.MarshalBinary(bzs)
	if err != nil {
		return nil, err
	}
	return NewPartSetFromData(bz, partSize), nil
}

//MakeBlockFromPartSet partSet to block
func MakeBlockFromPartSet(reader *PartSet) (*ctypes.Block, error) {
	if reader.IsComplete() {
		maxsize := int64(MaxBlockBytes)
		bytes := make([]byte, maxsize, maxsize)
		_, err := cdc.UnmarshalBinaryReader(reader.GetReader(), &bytes, maxsize)
		if err != nil {
			return nil, err
		}
		var block ctypes.Block
		if err = rlp.DecodeBytes(bytes, &block); err != nil {
			return nil, err
		}
		return &block, nil
	}
	return nil, errors.New("not complete")
}

//PrivReset reset PrivValidator
func (state *StateAgentImpl) PrivReset() {
	state.Priv.Reset()
}

// HasPeerID judge the peerid whether in validators
func (state *StateAgentImpl) HasPeerID(id string) error {
	if state.ids == nil {
		return errors.New("Validators is nil")
	}
	state.lock.Lock()
	defer state.lock.Unlock()
	if _, ok := state.ids[id]; ok {
		return nil
	}
	return fmt.Errorf("the peerid is not in validators,peerid=%s", id)
}

//SetEndHeight set now committee fast block height for end. (begin,end]
func (state *StateAgentImpl) SetEndHeight(h uint64) {
	state.EndHeight = h
}

// SetBeginHeight set height of block for the committee to begin. (begin,end]
func (state *StateAgentImpl) SetBeginHeight(h uint64) {
	if state.EndHeight > 0 && h < state.EndHeight {
		state.BeginHeight = h
	}
}

//GetChainID is get state'chainID
func (state *StateAgentImpl) GetChainID() string {
	return state.ChainID
}

//SetPrivValidator set state a new PrivValidator
func (state *StateAgentImpl) SetPrivValidator(priv PrivValidator) {
	pp := (priv).(*privValidator)
	state.Priv = pp
}

//UpdateValidator set new Validators when committee member was changed
func (state *StateAgentImpl) UpdateValidator(vset *ValidatorSet) error {
	state.Validators = vset
	ids := state.Validators.MakeIDs()
	state.lock.Lock()
	defer state.lock.Unlock()
	state.ids = ids
	return nil
}

//MakePartSet make block to part for partSiae
func (state *StateAgentImpl) MakePartSet(partSize uint, block *ctypes.Block) (*PartSet, error) {
	return MakePartSet(partSize, block)
}

//MakeBlock from agent FetchFastBlock
func (state *StateAgentImpl) MakeBlock(v *SwitchValidator) (*ctypes.Block, error) {
	committeeID := new(big.Int).SetUint64(state.CID)
	var info *ctypes.SwitchInfos
	if v != nil {
		info = v.Infos
		log.Info("MakeBlock", "val", info.Vals)
	}
	watch := newInWatch(3, "FetchFastBlock")
	block, err := state.Agent.FetchFastBlock(committeeID, info)
	if err != nil {
		return nil, err
	}
	if state.EndHeight > 0 && block.NumberU64() > state.EndHeight {
<<<<<<< HEAD
		return nil,nil,fmt.Errorf("over height range,cur=%v,end=%v",block.NumberU64(),state.EndHeight)
	}
	if state.StartHeight > block.NumberU64() {
		return nil,nil,fmt.Errorf("no more height,cur=%v,start=%v",block.NumberU64(),state.StartHeight)
=======
		return nil, fmt.Errorf("over height range,cur=%v,end=%v", block.NumberU64(), state.EndHeight)
	}
	if state.BeginHeight > block.NumberU64() {
		return nil, fmt.Errorf("no more height,cur=%v,start=%v", block.NumberU64(), state.BeginHeight)
>>>>>>> 0d42ede3
	}
	watch.EndWatch()
	watch.Finish(block.NumberU64())
	return block, err
}

//ConsensusCommit is BroadcastConsensus block to agent
func (state *StateAgentImpl) ConsensusCommit(block *ctypes.Block) error {
	if block == nil {
		return errors.New("error param")
	}
	watch := newInWatch(3, "BroadcastConsensus")
	err := state.Agent.BroadcastConsensus(block)
	watch.EndWatch()
	watch.Finish(block.NumberU64())
	if err != nil {
		return err
	}
	return nil
}

//ValidateBlock get a verify block if nil return new
func (state *StateAgentImpl) ValidateBlock(block *ctypes.Block, result bool) (*KeepBlockSign, error) {
	if block == nil {
		return nil, errors.New("block not have")
	}
	if state.EndHeight > 0 && block.NumberU64() > state.EndHeight {
		return nil, fmt.Errorf("over height range,cur=%v,end=%v", block.NumberU64(), state.EndHeight)
	}
	watch := newInWatch(3, "VerifyFastBlock")
	sign, err := state.Agent.VerifyFastBlock(block, result)
	log.Info("VerifyFastBlockResult", "sign", sign, "result", sign.Result, "err", err)
	watch.EndWatch()
	watch.Finish(block.NumberU64())
	if sign != nil {
		return &KeepBlockSign{
			Result: sign.Result,
			Sign:   sign.Sign,
			Hash:   sign.FastHash,
		}, err
	}
	return nil, err
}

//GetValidator is get state's Validators
func (state *StateAgentImpl) GetValidator() *ValidatorSet {
	return state.Validators
}

//GetLastValidator is get state's Validators
func (state *StateAgentImpl) GetLastValidator() *ValidatorSet {
	return state.Validators
}

//GetLastBlockHeight is get fast block height for agent
func (state *StateAgentImpl) GetLastBlockHeight() uint64 {
	lh := state.Agent.GetCurrentHeight()
	state.LastHeight = lh.Uint64()
	return state.LastHeight
}

//GetAddress get priv_validator's address
func (state *StateAgentImpl) GetAddress() help.Address {
	return state.Priv.GetAddress()
}

//GetPubKey get priv_validator's public key
func (state *StateAgentImpl) GetPubKey() tcrypto.PubKey {
	return state.Priv.GetPubKey()
}

//SignVote sign of vote
func (state *StateAgentImpl) SignVote(chainID string, vote *Vote) error {
	return state.Priv.SignVote(chainID, vote)
}

//SignProposal sign of proposal msg
func (state *StateAgentImpl) SignProposal(chainID string, proposal *Proposal) error {
	return state.Priv.signProposal(chainID, proposal)
}

//Broadcast is agent Broadcast block
func (state *StateAgentImpl) Broadcast(height *big.Int) {
	// if fb := ss.getBlock(height.Uint64()); fb != nil {
	// 	state.Agent.BroadcastFastBlock(fb)
	// }
}

type inWatch struct {
	begin  time.Time
	end    time.Time
	expect float64
	str    string
}

func newInWatch(e float64, s string) *inWatch {
	return &inWatch{
		begin:  time.Now(),
		end:    time.Now(),
		expect: e,
		str:    s,
	}
}
func (in *inWatch) EndWatch() {
	in.end = time.Now()
}
func (in *inWatch) Finish(comment interface{}) {
	if d := in.end.Sub(in.begin); d.Seconds() > in.expect {
		log.Warn(in.str, "not expecting time", d.Seconds(), "comment", comment)
	}
}<|MERGE_RESOLUTION|>--- conflicted
+++ resolved
@@ -459,17 +459,10 @@
 		return nil, err
 	}
 	if state.EndHeight > 0 && block.NumberU64() > state.EndHeight {
-<<<<<<< HEAD
-		return nil,nil,fmt.Errorf("over height range,cur=%v,end=%v",block.NumberU64(),state.EndHeight)
-	}
-	if state.StartHeight > block.NumberU64() {
-		return nil,nil,fmt.Errorf("no more height,cur=%v,start=%v",block.NumberU64(),state.StartHeight)
-=======
 		return nil, fmt.Errorf("over height range,cur=%v,end=%v", block.NumberU64(), state.EndHeight)
 	}
 	if state.BeginHeight > block.NumberU64() {
 		return nil, fmt.Errorf("no more height,cur=%v,start=%v", block.NumberU64(), state.BeginHeight)
->>>>>>> 0d42ede3
 	}
 	watch.EndWatch()
 	watch.Finish(block.NumberU64())

--- conflicted
+++ resolved
@@ -319,11 +319,7 @@
 }
 
 //SaveBlock save block to blockStore
-<<<<<<< HEAD
-func (b *BlockStore) SaveBlock(block *ctypes.Block, blockParts *PartSet, seenCommit *Commit) {
-=======
 func (b *BlockStore) SaveBlock(block *ctypes.Block, blockParts *PartSet, seenCommit *Commit,proposal *Proposal) {
->>>>>>> 3dd18196
 	if len(b.blocks) >= MaxLimitBlockStore {
 		k := b.MinBlockHeight()
 		if k <= 0 {

// Copyright 2017 The go-ethereum Authors
// This file is part of the go-ethereum library.
//
// The go-ethereum library is free software: you can redistribute it and/or modify
// it under the terms of the GNU Lesser General Public License as published by
// the Free Software Foundation, either version 3 of the License, or
// (at your option) any later version.
//
// The go-ethereum library is distributed in the hope that it will be useful,
// but WITHOUT ANY WARRANTY; without even the implied warranty of
// MERCHANTABILITY or FITNESS FOR A PARTICULAR PURPOSE. See the
// GNU Lesser General Public License for more details.
//
// You should have received a copy of the GNU Lesser General Public License
// along with the go-ethereum library. If not, see <http://www.gnu.org/licenses/>.

package minerva

import (
	"bytes"
	"testing"

	"github.com/truechain/truechain-engineering-code/common/hexutil"
)


// Tests whether the hashimoto lookup works for both light as well as the full
// datasets.
func TestHashimoto(t *testing.T) {
	// Create the verification cache and mining dataset
	//cache := make([]uint32, 1024/4)
	//generateCache(cache, 0, make([]byte, 32))

	//dataset := make([]uint32, 32*1024/4)
	//generateDataset(dataset, 0, cache)

	// Create a block to verify
	hash := hexutil.MustDecode("0xc9149cc0386e689d789a1c2f3d5d169a61a6218ed30e74414dc736e442ef3d1f")
	nonce := uint64(0)

	wantDigest := hexutil.MustDecode("0xe4073cffaef931d37117cefd9afd27ea0f1cad6a981dd2605c4a1ac97c519800")
	wantResult := hexutil.MustDecode("0xd3539235ee2e6f8db665c0a72169f55b7f6c605712330b778ec3944f0eb5a557")

	digest, result := hashimotoLight(hash, nonce)
	if !bytes.Equal(digest, wantDigest) {
		t.Errorf("light hashimoto digest mismatch: have %x, want %x", digest, wantDigest)
	}
	if !bytes.Equal(result, wantResult) {
		t.Errorf("light hashimoto result mismatch: have %x, want %x", result, wantResult)
	}
	digest, result = hashimotoFull(hash, nonce)
	if !bytes.Equal(digest, wantDigest) {
		t.Errorf("full hashimoto digest mismatch: have %x, want %x", digest, wantDigest)
	}
	if !bytes.Equal(result, wantResult) {
		t.Errorf("full hashimoto result mismatch: have %x, want %x", result, wantResult)
	}
}

<<<<<<< HEAD
=======
// Tests that caches generated on disk may be done concurrently.
func TestConcurrentDiskCacheGeneration(t *testing.T) {
	// Create a temp folder to generate the caches into
	cachedir, err := ioutil.TempDir("", "")
	if err != nil {
		t.Fatalf("Failed to create temporary cache dir: %v", err)
	}
	defer os.RemoveAll(cachedir)

	// Define a heavy enough block, one from mainnet should do
	_ = types.NewBlockWithHeader(&types.Header{
		Number:     big.NewInt(3311058),
		ParentHash: common.HexToHash("0xd783efa4d392943503f28438ad5830b2d5964696ffc285f338585e9fe0a37a05"),
		//UncleHash:   common.HexToHash("0x1dcc4de8dec75d7aab85b567b6ccd41ad312451b948a7413f0a142fd40d49347"),
		//Coinbase:    common.HexToAddress("0xc0ea08a2d404d3172d2add29a45be56da40e2949"),
		Root:        common.HexToHash("0x77d14e10470b5850332524f8cd6f69ad21f070ce92dca33ab2858300242ef2f1"),
		TxHash:      common.HexToHash("0x56e81f171bcc55a6ff8345e692c0f86e5b48e01b996cadc001622fb5e363b421"),
		ReceiptHash: common.HexToHash("0x56e81f171bcc55a6ff8345e692c0f86e5b48e01b996cadc001622fb5e363b421"),
		//Difficulty:  big.NewInt(167925187834220),
		GasLimit: 4015682,
		GasUsed:  0,
		Time:     big.NewInt(1488928920),
		Extra:    []byte("www.bw.com"),
		//MixDigest:   common.HexToHash("0x3e140b0784516af5e5ec6730f2fb20cca22f32be399b9e4ad77d32541f798cd0"),
		//Nonce:       types.EncodeNonce(0xf400cd0006070c49),
	})
	// Simulate multiple processes sharing the same datadir
	var pend sync.WaitGroup

	for i := 0; i < 3; i++ {
		pend.Add(1)

		go func(idx int) {
			defer pend.Done()
			ethash := New(Config{cachedir, 0, 1, "", 0, 0, ModeNormal})
			if err := ethash.VerifySnailSeal(nil, nil); err != nil {
				t.Errorf("proc %d: block verification failed: %v", idx, err)
			}
		}(i)
	}
	pend.Wait()
}

// Benchmarks the cache generation performance.
func BenchmarkCacheGeneration(b *testing.B) {
	for i := 0; i < b.N; i++ {
		cache := make([]uint32, cacheSize(1)/4)
		generateCache(cache, 0, make([]byte, 32))
	}
}

// Benchmarks the dataset (small) generation performance.
func BenchmarkSmallDatasetGeneration(b *testing.B) {
	cache := make([]uint32, 65536/4)
	generateCache(cache, 0, make([]byte, 32))

	b.ResetTimer()
	for i := 0; i < b.N; i++ {
		dataset := make([]uint32, 32*65536/4)
		generateDataset(dataset, 0, cache)
	}
}

>>>>>>> ae80509e
// Benchmarks the light verification performance.
func BenchmarkHashimotoLight(b *testing.B) {
	//cache := make([]uint32, cacheSize(1)/4)
	//generateCache(cache, 0, make([]byte, 32))

	hash := hexutil.MustDecode("0xc9149cc0386e689d789a1c2f3d5d169a61a6218ed30e74414dc736e442ef3d1f")

	b.ResetTimer()
	for i := 0; i < b.N; i++ {
		hashimotoLight(hash, 0)
	}
}

// Benchmarks the full (small) verification performance.
func BenchmarkHashimotoFullSmall(b *testing.B) {
	//cache := make([]uint32, 65536/4)
	//generateCache(cache, 0, make([]byte, 32))

	//dataset := make([]uint32, 32*65536/4)
	//generateDataset(dataset, 0, cache)

	hash := hexutil.MustDecode("0xc9149cc0386e689d789a1c2f3d5d169a61a6218ed30e74414dc736e442ef3d1f")

	b.ResetTimer()
	for i := 0; i < b.N; i++ {
		hashimotoFull(hash, 0)
	}
}<|MERGE_RESOLUTION|>--- conflicted
+++ resolved
@@ -24,14 +24,16 @@
 )
 
 
-// Tests whether the hashimoto lookup works for both light as well as the full
+// Tests whether the truehash lookup works for both light as well as the full
 // datasets.
-func TestHashimoto(t *testing.T) {
+func TestTruehash(t *testing.T) {
 	// Create the verification cache and mining dataset
 	//cache := make([]uint32, 1024/4)
 	//generateCache(cache, 0, make([]byte, 32))
 
-	//dataset := make([]uint32, 32*1024/4)
+	dataset := make([]uint64, TBLSIZE*DATALENGTH*PMTSIZE*32)
+
+	truehashTableInit(dataset)
 	//generateDataset(dataset, 0, cache)
 
 	// Create a block to verify
@@ -41,113 +43,55 @@
 	wantDigest := hexutil.MustDecode("0xe4073cffaef931d37117cefd9afd27ea0f1cad6a981dd2605c4a1ac97c519800")
 	wantResult := hexutil.MustDecode("0xd3539235ee2e6f8db665c0a72169f55b7f6c605712330b778ec3944f0eb5a557")
 
-	digest, result := hashimotoLight(hash, nonce)
+	digest, result := truehashLight(dataset, hash, nonce)
 	if !bytes.Equal(digest, wantDigest) {
-		t.Errorf("light hashimoto digest mismatch: have %x, want %x", digest, wantDigest)
+		t.Errorf("light truehash digest mismatch: have %x, want %x", digest, wantDigest)
 	}
 	if !bytes.Equal(result, wantResult) {
-		t.Errorf("light hashimoto result mismatch: have %x, want %x", result, wantResult)
+		t.Errorf("light truehash result mismatch: have %x, want %x", result, wantResult)
 	}
-	digest, result = hashimotoFull(hash, nonce)
+	digest, result = truehashFull(dataset, hash, nonce)
 	if !bytes.Equal(digest, wantDigest) {
-		t.Errorf("full hashimoto digest mismatch: have %x, want %x", digest, wantDigest)
+		t.Errorf("full truehash digest mismatch: have %x, want %x", digest, wantDigest)
 	}
 	if !bytes.Equal(result, wantResult) {
-		t.Errorf("full hashimoto result mismatch: have %x, want %x", result, wantResult)
+		t.Errorf("full truehash result mismatch: have %x, want %x", result, wantResult)
 	}
 }
 
-<<<<<<< HEAD
-=======
-// Tests that caches generated on disk may be done concurrently.
-func TestConcurrentDiskCacheGeneration(t *testing.T) {
-	// Create a temp folder to generate the caches into
-	cachedir, err := ioutil.TempDir("", "")
-	if err != nil {
-		t.Fatalf("Failed to create temporary cache dir: %v", err)
-	}
-	defer os.RemoveAll(cachedir)
-
-	// Define a heavy enough block, one from mainnet should do
-	_ = types.NewBlockWithHeader(&types.Header{
-		Number:     big.NewInt(3311058),
-		ParentHash: common.HexToHash("0xd783efa4d392943503f28438ad5830b2d5964696ffc285f338585e9fe0a37a05"),
-		//UncleHash:   common.HexToHash("0x1dcc4de8dec75d7aab85b567b6ccd41ad312451b948a7413f0a142fd40d49347"),
-		//Coinbase:    common.HexToAddress("0xc0ea08a2d404d3172d2add29a45be56da40e2949"),
-		Root:        common.HexToHash("0x77d14e10470b5850332524f8cd6f69ad21f070ce92dca33ab2858300242ef2f1"),
-		TxHash:      common.HexToHash("0x56e81f171bcc55a6ff8345e692c0f86e5b48e01b996cadc001622fb5e363b421"),
-		ReceiptHash: common.HexToHash("0x56e81f171bcc55a6ff8345e692c0f86e5b48e01b996cadc001622fb5e363b421"),
-		//Difficulty:  big.NewInt(167925187834220),
-		GasLimit: 4015682,
-		GasUsed:  0,
-		Time:     big.NewInt(1488928920),
-		Extra:    []byte("www.bw.com"),
-		//MixDigest:   common.HexToHash("0x3e140b0784516af5e5ec6730f2fb20cca22f32be399b9e4ad77d32541f798cd0"),
-		//Nonce:       types.EncodeNonce(0xf400cd0006070c49),
-	})
-	// Simulate multiple processes sharing the same datadir
-	var pend sync.WaitGroup
-
-	for i := 0; i < 3; i++ {
-		pend.Add(1)
-
-		go func(idx int) {
-			defer pend.Done()
-			ethash := New(Config{cachedir, 0, 1, "", 0, 0, ModeNormal})
-			if err := ethash.VerifySnailSeal(nil, nil); err != nil {
-				t.Errorf("proc %d: block verification failed: %v", idx, err)
-			}
-		}(i)
-	}
-	pend.Wait()
-}
-
-// Benchmarks the cache generation performance.
-func BenchmarkCacheGeneration(b *testing.B) {
-	for i := 0; i < b.N; i++ {
-		cache := make([]uint32, cacheSize(1)/4)
-		generateCache(cache, 0, make([]byte, 32))
-	}
-}
-
-// Benchmarks the dataset (small) generation performance.
-func BenchmarkSmallDatasetGeneration(b *testing.B) {
-	cache := make([]uint32, 65536/4)
-	generateCache(cache, 0, make([]byte, 32))
-
-	b.ResetTimer()
-	for i := 0; i < b.N; i++ {
-		dataset := make([]uint32, 32*65536/4)
-		generateDataset(dataset, 0, cache)
-	}
-}
-
->>>>>>> ae80509e
 // Benchmarks the light verification performance.
-func BenchmarkHashimotoLight(b *testing.B) {
+func BenchmarkTruehashLight(b *testing.B) {
 	//cache := make([]uint32, cacheSize(1)/4)
 	//generateCache(cache, 0, make([]byte, 32))
+
+	dataset := make([]uint64, TBLSIZE*DATALENGTH*PMTSIZE*32)
+
+	truehashTableInit(dataset)
 
 	hash := hexutil.MustDecode("0xc9149cc0386e689d789a1c2f3d5d169a61a6218ed30e74414dc736e442ef3d1f")
 
 	b.ResetTimer()
 	for i := 0; i < b.N; i++ {
-		hashimotoLight(hash, 0)
+		truehashLight(dataset, hash, 0)
 	}
 }
 
 // Benchmarks the full (small) verification performance.
-func BenchmarkHashimotoFullSmall(b *testing.B) {
+func BenchmarkTruehashFullSmall(b *testing.B) {
 	//cache := make([]uint32, 65536/4)
 	//generateCache(cache, 0, make([]byte, 32))
 
 	//dataset := make([]uint32, 32*65536/4)
 	//generateDataset(dataset, 0, cache)
 
+	dataset := make([]uint64, TBLSIZE*DATALENGTH*PMTSIZE*32)
+
+	truehashTableInit(dataset)
+
 	hash := hexutil.MustDecode("0xc9149cc0386e689d789a1c2f3d5d169a61a6218ed30e74414dc736e442ef3d1f")
 
 	b.ResetTimer()
 	for i := 0; i < b.N; i++ {
-		hashimotoFull(hash, 0)
+		truehashFull(dataset, hash, 0)
 	}
 }
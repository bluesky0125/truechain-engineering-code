// Copyright 2017 The go-ethereum Authors
// This file is part of the go-ethereum library.
//
// The go-ethereum library is free software: you can redistribute it and/or modify
// it under the terms of the GNU Lesser General Public License as published by
// the Free Software Foundation, either version 3 of the License, or
// (at your option) any later version.
//
// The go-ethereum library is distributed in the hope that it will be useful,
// but WITHOUT ANY WARRANTY; without even the implied warranty of
// MERCHANTABILITY or FITNESS FOR A PARTICULAR PURPOSE. See the
// GNU Lesser General Public License for more details.
//
// You should have received a copy of the GNU Lesser General Public License
// along with the go-ethereum library. If not, see <http://www.gnu.org/licenses/>.

package minerva

import (
	"bytes"
	"errors"
	"fmt"
	"math/big"
	"runtime"
	"time"

	"github.com/truechain/truechain-engineering-code/common"
	"github.com/truechain/truechain-engineering-code/common/math"
	"github.com/truechain/truechain-engineering-code/consensus"
	"github.com/truechain/truechain-engineering-code/consensus/misc"
	"github.com/truechain/truechain-engineering-code/core/state"
	"github.com/truechain/truechain-engineering-code/core/types"
	"github.com/truechain/truechain-engineering-code/params"
	"gopkg.in/fatih/set.v0"
)

// Ethash proof-of-work protocol constants.
var (
	FrontierBlockReward  *big.Int = big.NewInt(5e+18) // Block reward in wei for successfully mining a block
	ByzantiumBlockReward *big.Int = big.NewInt(3e+18) // Block reward in wei for successfully mining a block upward from Byzantium

	FruitReward *big.Int = big.NewInt(3.333e+16)
	BlockReward *big.Int = new(big.Int).Mul(big.NewInt(2e+18), big10)

	maxUncles              = 2                // Maximum number of uncles allowed in a single block
	allowedFutureBlockTime = 15 * time.Second // Max time from current time allowed for blocks, before they're considered future blocks

	FruitBlockRatio *big.Int = big.NewInt(64) // difficulty ratio between fruit and block
)

// Various error messages to mark blocks invalid. These should be private to
// prevent engine specific errors from being referenced in the remainder of the
// codebase, inherently breaking if the engine is swapped out. Please put common
// error types into the consensus package.
var (
	errLargeBlockTime    = errors.New("timestamp too big")
	errZeroBlockTime     = errors.New("timestamp equals parent's")
	errTooManyUncles     = errors.New("too many uncles")
	errDuplicateUncle    = errors.New("duplicate uncle")
	errUncleIsAncestor   = errors.New("uncle is ancestor")
	errDanglingUncle     = errors.New("uncle's parent is not ancestor")
	errInvalidDifficulty = errors.New("non-positive difficulty")
	errInvalidMixDigest  = errors.New("invalid mix digest")
	errInvalidPoW        = errors.New("invalid proof-of-work")
)

// Author implements consensus.Engine, returning the header's coinbase as the
// proof-of-work verified author of the block.
func (ethash *Minerva) Author(header *types.Header) (common.Address, error) {
	return header.Coinbase, nil
}
func (ethash *Minerva) AuthorSnail(header *types.SnailHeader) (common.Address, error) {
	return header.Coinbase, nil
}

// VerifyHeader checks whether a header conforms to the consensus rules of the
// stock Ethereum ethash engine.
func (ethash *Minerva) VerifyHeader(chain consensus.ChainReader, header *types.Header, seal bool) error {
	return nil
}

func (ethash *Minerva) VerifySnailHeader(chain consensus.SnailChainReader, header *types.SnailHeader, seal bool) error {
	// If we're running a full engine faking, accept any input as valid
	if ethash.config.PowMode == ModeFullFake {
		return nil
	}

	// Short circuit if the header is known, or it's parent not
	number := header.Number.Uint64()

	parent := chain.GetHeader(header.ParentHash, number-1)
	if parent == nil {
		return consensus.ErrUnknownAncestor
	}

	//TODO for fruit
	/*
	if header.Fruit {
		return ethash.verifyHeader(chain, header, parent, false, seal)
	}
	*/

	if chain.GetHeader(header.Hash(), number) != nil {
		return nil
	}

	// Sanity checks passed, do a proper verification
	return ethash.verifySnailHeader(chain, header, parent, false, seal)
}

// VerifyFastHeader checks whether a fast chain header conforms to the consensus rules of the
// stock Ethereum ethash engine.
func (ethash *Minerva) VerifyFastHeader(chain consensus.ChainFastReader, header *types.FastHeader,seal bool) error {
	// Short circuit if the header is known, or it's parent not
	number := header.Number.Uint64()

	parent := chain.GetHeader(header.ParentHash, number-1) ///IQQ: change GetFastHeader ?
	if parent == nil {
		return consensus.ErrUnknownAncestor
	}

	if chain.GetHeader(header.Hash(), number) != nil {
		return nil
	}

	return ethash.verifyFastHeader(chain, header, parent)
}

// VerifyHeaders is similar to VerifyHeader, but verifies a batch of headers
// concurrently. The method returns a quit channel to abort the operations and
// a results channel to retrieve the async verifications.
func (ethash *Minerva) VerifyHeaders(chain consensus.ChainReader, headers []*types.Header, seals []bool) (chan<- struct{}, <-chan error) {
	return nil,nil
}
func (ethash *Minerva) VerifySnailHeaders(chain consensus.SnailChainReader, headers []*types.SnailHeader, seals []bool) (chan<- struct{}, <-chan error) {
	// If we're running a full engine faking, accept any input as valid
	if ethash.config.PowMode == ModeFullFake || len(headers) == 0 {
		abort, results := make(chan struct{}), make(chan error, len(headers))
		for i := 0; i < len(headers); i++ {
			results <- nil
		}
		return abort, results
	}

	// Spawn as many workers as allowed threads
	workers := runtime.GOMAXPROCS(0)
	if len(headers) < workers {
		workers = len(headers)
	}

	// Create a task channel and spawn the verifiers
	var (
		inputs = make(chan int)
		done   = make(chan int, workers)
		errors = make([]error, len(headers))
		abort  = make(chan struct{})
	)
	for i := 0; i < workers; i++ {
		go func() {
			for index := range inputs {
				errors[index] = ethash.verifySnailHeaderWorker(chain, headers, seals, index)
				done <- index
			}
		}()
	}

	errorsOut := make(chan error, len(headers))
	go func() {
		defer close(inputs)
		var (
			in, out = 0, 0
			checked = make([]bool, len(headers))
			inputs  = inputs
		)
		for {
			select {
			case inputs <- in:
				if in++; in == len(headers) {
					// Reached end of headers. Stop sending to workers.
					inputs = nil
				}
			case index := <-done:
				for checked[index] = true; checked[out]; out++ {
					errorsOut <- errors[out]
					if out == len(headers)-1 {
						return
					}
				}
			case <-abort:
				return
			}
		}
	}()
	return abort, errorsOut
}

<<<<<<< HEAD
func (ethash *Minerva) verifyHeaderWorker(chain consensus.ChainReader, headers []*types.Header, seals []bool, index int) error {
	return nil
}
func (ethash *Minerva) verifySnailHeaderWorker(chain consensus.SnailChainReader, headers []*types.SnailHeader, seals []bool, index int) error {
	var parent *types.SnailHeader

	if index == 0 {
		parent = chain.GetHeader(headers[0].ParentHash, headers[0].Number.Uint64()-1)
	} else if headers[index-1].Hash() == headers[index].ParentHash {
		parent = headers[index-1]
	}
	if parent == nil {
		return consensus.ErrUnknownAncestor
	}
	if chain.GetHeader(headers[index].Hash(), headers[index].Number.Uint64()) != nil {
		return nil // known block
	}

	return ethash.verifySnailHeader(chain, headers[index], parent, false, seals[index])
}

func (ethash *Minerva) VerifyFastHeaders(chain consensus.ChainFastReader, headers []*types.FastHeader, seals []bool) (chan<- struct{}, <-chan error) {
=======
func (ethash *Minerva) VerifyFastHeaders(chain consensus.ChainFastReader,
				headers []*types.FastHeader, seals []bool) (chan<- struct{}, <-chan error) {
>>>>>>> d152744d
	// If we're running a full engine faking, accept any input as valid
	if ethash.config.PowMode == ModeFullFake || len(headers) == 0 {
		abort, results := make(chan struct{}), make(chan error, len(headers))
		for i := 0; i < len(headers); i++ {
			results <- nil
		}
		return abort, results
	}

	// Spawn as many workers as allowed threads
	workers := runtime.GOMAXPROCS(0)
	if len(headers) < workers {
		workers = len(headers)
	}

	// Create a task channel and spawn the verifiers
	var (
		inputs = make(chan int)
		done   = make(chan int, workers)
		errors = make([]error, len(headers))
		abort  = make(chan struct{})
	)
	for i := 0; i < workers; i++ {
		go func() {
			for index := range inputs {
				errors[index] = ethash.verifyFastHeaderWorker(chain, headers, seals, index)
				done <- index
			}
		}()
	}

	errorsOut := make(chan error, len(headers))
	go func() {
		defer close(inputs)
		var (
			in, out = 0, 0
			checked = make([]bool, len(headers))
			inputs  = inputs
		)
		for {
			select {
			case inputs <- in:
				if in++; in == len(headers) {
					// Reached end of headers. Stop sending to workers.
					inputs = nil
				}
			case index := <-done:
				for checked[index] = true; checked[out]; out++ {
					errorsOut <- errors[out]
					if out == len(headers)-1 {
						return
					}
				}
			case <-abort:
				return
			}
		}
	}()
	return abort, errorsOut
}

<<<<<<< HEAD
func (ethash *Minerva) verifyFastHeaderWorker(chain consensus.ChainFastReader, headers []*types.FastHeader, seals []bool, index int) error {
=======
func (ethash *Minerva) verifyHeaderWorker(chain consensus.ChainReader, headers []*types.Header, seals []bool, index int) error {
	var parent *types.Header
	if index == 0 {
		parent = chain.GetHeader(headers[0].ParentHash, headers[0].Number.Uint64()-1)
	} else if headers[index-1].Hash() == headers[index].ParentHash {
		parent = headers[index-1]
	}
	if parent == nil {
		return consensus.ErrUnknownAncestor
	}
	if chain.GetHeader(headers[index].Hash(), headers[index].Number.Uint64()) != nil {
		return nil // known block
	}
	return ethash.verifyHeader(chain, headers[index], parent, false, seals[index])
}

func (ethash *Minerva) verifyFastHeaderWorker(chain consensus.ChainFastReader,
			headers []*types.FastHeader, seals []bool, index int) error {
>>>>>>> d152744d
	var parent *types.FastHeader
	if index == 0 {
		parent = chain.GetHeader(headers[0].ParentHash, headers[0].Number.Uint64()-1)
	} else if headers[index-1].Hash() == headers[index].ParentHash {
		parent = headers[index-1]
	}
	if parent == nil {
		return consensus.ErrUnknownAncestor
	}
	if chain.GetHeader(headers[index].Hash(), headers[index].Number.Uint64()) != nil {
		return nil // known block
	}
	return ethash.verifyFastHeader(chain, headers[index], parent)
}

// VerifyUncles verifies that the given block's uncles conform to the consensus
// rules of the stock Ethereum ethash engine.
func (ethash *Minerva) VerifyUncles(chain consensus.ChainReader, block *types.Block) error {
	return nil
}
func (ethash *Minerva) VerifySnailUncles(chain consensus.SnailChainReader, block *types.SnailBlock) error {

	// If we're running a full engine faking, accept any input as valid
	if ethash.config.PowMode == ModeFullFake {
		return nil
	}
	// Verify that there are at most 2 uncles included in this block
	//TODO snail chain not uncles 
	/*
	if len(block.Uncles()) > maxUncles {
		return errTooManyUncles
	}
	*/
	// Gather the set of past uncles and ancestors
	uncles, ancestors := set.New(), make(map[common.Hash]*types.SnailHeader)

	number, parent := block.NumberU64()-1, block.ParentHash()
	for i := 0; i < 7; i++ {
		ancestor := chain.GetBlock(parent, number)
		if ancestor == nil {
			break
		}
		ancestors[ancestor.Hash()] = ancestor.Header()
		//TODO Snail chain not uncles
		/*
		for _, uncle := range ancestor.Uncles() {
			uncles.Add(uncle.Hash())
		}
		*/
		parent, number = ancestor.ParentHash(), number-1
	}
	ancestors[block.Hash()] = block.Header()
	uncles.Add(block.Hash())

	// Verify each of the uncles that it's recent, but not an ancestor
	//TODO Snail chain not uncles
	/*
	for _, uncle := range block.Uncles() {
		// Make sure every uncle is rewarded only once
		hash := uncle.Hash()
		if uncles.Has(hash) {
			return errDuplicateUncle
		}
		uncles.Add(hash)

		// Make sure the uncle has a valid ancestry
		if ancestors[hash] != nil {
			return errUncleIsAncestor
		}
		if ancestors[uncle.ParentHash] == nil || uncle.ParentHash == block.ParentHash() {
			return errDanglingUncle
		}
		if err := ethash.verifyHeader(chain, uncle, ancestors[uncle.ParentHash], true, true); err != nil {
			return err
		}
	}
	*/
	return nil
}

// verifyHeader checks whether a header conforms to the consensus rules of the
// stock Ethereum ethash engine.
// See YP section 4.3.4. "Block Header Validity"
func (ethash *Minerva) verifyHeader(chain consensus.ChainReader, header, parent *types.Header, uncle bool, seal bool) error {
	return nil
}
func (ethash *Minerva) verifySnailHeader(chain consensus.SnailChainReader, header, parent *types.SnailHeader, uncle bool, seal bool) error {
	// Ensure that the header's extra-data section is of a reasonable size
	if uint64(len(header.Extra)) > params.MaximumExtraDataSize {
		return fmt.Errorf("extra-data too long: %d > %d", len(header.Extra), params.MaximumExtraDataSize)
	}
	// Verify the header's timestamp
	if uncle {
		if header.Time.Cmp(math.MaxBig256) > 0 {
			return errLargeBlockTime
		}
	} else {
		if header.Time.Cmp(big.NewInt(time.Now().Add(allowedFutureBlockTime).Unix())) > 0 {
			return consensus.ErrFutureBlock
		}
	}
	if header.Time.Cmp(parent.Time) <= 0 {
		return errZeroBlockTime
	}
	// Verify the block's difficulty based in it's timestamp and parent's difficulty
	expected := ethash.CalcSnailDifficulty(chain, header.Time.Uint64(), parent)

	if expected.Cmp(header.Difficulty) != 0 {
		return fmt.Errorf("invalid difficulty: have %v, want %v", header.Difficulty, expected)
	}
	// Verify that the gas limit is <= 2^63-1

	//TODO snail chian gaslimit
	/*
	cap := uint64(0x7fffffffffffffff)
	if header.GasLimit > cap {
		return fmt.Errorf("invalid gasLimit: have %v, max %v", header.GasLimit, cap)
	}
	// Verify that the gasUsed is <= gasLimit
	if header.GasUsed > header.GasLimit {
		return fmt.Errorf("invalid gasUsed: have %d, gasLimit %d", header.GasUsed, header.GasLimit)
	}

	// Verify that the gas limit remains within allowed bounds
	diff := int64(parent.GasLimit) - int64(header.GasLimit)
	if diff < 0 {
		diff *= -1
	}
	limit := parent.GasLimit / params.GasLimitBoundDivisor

	if uint64(diff) >= limit || header.GasLimit < params.MinGasLimit {
		return fmt.Errorf("invalid gas limit: have %d, want %d += %d", header.GasLimit, parent.GasLimit, limit)
	}
	// Verify that the block number is parent's +1
	if diff := new(big.Int).Sub(header.Number, parent.Number); diff.Cmp(big.NewInt(1)) != 0 {
		return consensus.ErrInvalidNumber
	}
	*/

	// Verify the engine specific seal securing the block
	if seal {
		if err := ethash.VerifySnailSeal(chain, header); err != nil {
			return err
		}
	}
	// If all checks passed, validate any special fields for hard forks
	if err := misc.VerifyDAOSnailHeaderExtraData(chain.Config(), header); err != nil {
		return err
	}
	if err := misc.VerifySnailForkHashes(chain.Config(), header, uncle); err != nil {
		return err
	}
	return nil
}

// verifyFastHeader checks whether a header conforms to the consensus rules of the
// stock Ethereum ethash engine.
// See YP section 4.3.4. "Fast Block Header Validity"
func (ethash *Minerva) verifyFastHeader(chain consensus.ChainFastReader,
	header, parent *types.FastHeader) error {
	// Ensure that the header's extra-data section is of a reasonable size
	if uint64(len(header.Extra)) > params.MaximumExtraDataSize {
		return fmt.Errorf("extra-data too long: %d > %d", len(header.Extra), params.MaximumExtraDataSize)
	}
	// Verify the header's timestamp
	if header.Time.Cmp(big.NewInt(time.Now().Add(allowedFutureBlockTime).Unix())) > 0 {
		return consensus.ErrFutureBlock
	}

	if header.Time.Cmp(parent.Time) <= 0 {
		return errZeroBlockTime
	}

	// Verify that the gas limit is <= 2^63-1
	cap := uint64(0x7fffffffffffffff)
	if header.GasLimit > cap {
		return fmt.Errorf("invalid gasLimit: have %v, max %v", header.GasLimit, cap)
	}
	// Verify that the gasUsed is <= gasLimit
	if header.GasUsed > header.GasLimit {
		return fmt.Errorf("invalid gasUsed: have %d, gasLimit %d", header.GasUsed, header.GasLimit)
	}

	// Verify that the gas limit remains within allowed bounds
	diff := int64(parent.GasLimit) - int64(header.GasLimit)
	if diff < 0 {
		diff *= -1
	}
	limit := parent.GasLimit / params.GasLimitBoundDivisor

	if uint64(diff) >= limit || header.GasLimit < params.MinGasLimit {
		return fmt.Errorf("invalid gas limit: have %d, want %d += %d", header.GasLimit, parent.GasLimit, limit)
	}
	// Verify that the block number is parent's +1
	if diff := new(big.Int).Sub(header.Number, parent.Number); diff.Cmp(big.NewInt(1)) != 0 {
		return consensus.ErrInvalidNumber
	}

	return nil
}

// CalcDifficulty is the difficulty adjustment algorithm. It returns
// the difficulty that a new block should have when created at time
// given the parent block's time and difficulty.
func (ethash *Minerva) CalcDifficulty(chain consensus.ChainReader, time uint64, parent *types.Header) *big.Int {
	return nil
}
func (ethash *Minerva) CalcSnailDifficulty(chain consensus.SnailChainReader, time uint64, parent *types.SnailHeader) *big.Int {
	return CalcDifficulty(chain.Config(), time, parent)
}

// CalcDifficulty is the difficulty adjustment algorithm. It returns
// the difficulty that a new block should have when created at time
// given the parent block's time and difficulty.
func CalcDifficulty(config *params.ChainConfig, time uint64, parent *types.SnailHeader) *big.Int {
	next := new(big.Int).Add(parent.Number, big1)
	switch {
	case config.IsByzantium(next):
		return calcDifficultyByzantium(time, parent)
	case config.IsHomestead(next):
		return calcDifficultyHomestead(time, parent)
	default:
		return calcDifficultyFrontier(time, parent)
	}
}

// Some weird constants to avoid constant memory allocs for them.
var (
	expDiffPeriod = big.NewInt(100000)
	big1          = big.NewInt(1)
	big2          = big.NewInt(2)
	big9          = big.NewInt(9)
	big10         = big.NewInt(10)
	bigMinus99    = big.NewInt(-99)
	big2999999    = big.NewInt(2999999)
)

// calcDifficultyByzantium is the difficulty adjustment algorithm. It returns
// the difficulty that a new block should have when created at time given the
// parent block's time and difficulty. The calculation uses the Byzantium rules.
func calcDifficultyByzantium(time uint64, parent *types.SnailHeader) *big.Int {
	// https://github.com/ethereum/EIPs/issues/100.
	// algorithm:
	// diff = (parent_diff +
	//         (parent_diff / 2048 * max((2 if len(parent.uncles) else 1) - ((timestamp - parent.timestamp) // 9), -99))
	//        ) + 2^(periodCount - 2)

	bigTime := new(big.Int).SetUint64(time)
	bigParentTime := new(big.Int).Set(parent.Time)

	// holds intermediate values to make the algo easier to read & audit
	x := new(big.Int)
	y := new(big.Int)

	// (2 if len(parent_uncles) else 1) - (block_timestamp - parent_timestamp) // 9
	x.Sub(bigTime, bigParentTime)
	x.Div(x, big9)
	if parent.UncleHash == types.EmptyUncleHash {
		x.Sub(big1, x)
	} else {
		x.Sub(big2, x)
	}
	// max((2 if len(parent_uncles) else 1) - (block_timestamp - parent_timestamp) // 9, -99)
	if x.Cmp(bigMinus99) < 0 {
		x.Set(bigMinus99)
	}
	// parent_diff + (parent_diff / 2048 * max((2 if len(parent.uncles) else 1) - ((timestamp - parent.timestamp) // 9), -99))
	y.Div(parent.Difficulty, params.DifficultyBoundDivisor)
	x.Mul(y, x)
	x.Add(parent.Difficulty, x)

	// minimum difficulty can ever be (before exponential factor)
	if x.Cmp(params.MinimumDifficulty) < 0 {
		x.Set(params.MinimumDifficulty)
	}
	// calculate a fake block number for the ice-age delay:
	//   https://github.com/ethereum/EIPs/pull/669
	//   fake_block_number = min(0, block.number - 3_000_000
	fakeBlockNumber := new(big.Int)
	if parent.Number.Cmp(big2999999) >= 0 {
		fakeBlockNumber = fakeBlockNumber.Sub(parent.Number, big2999999) // Note, parent is 1 less than the actual block number
	}
	// for the exponential factor
	periodCount := fakeBlockNumber
	periodCount.Div(periodCount, expDiffPeriod)

	// the exponential factor, commonly referred to as "the bomb"
	// diff = diff + 2^(periodCount - 2)
	if periodCount.Cmp(big1) > 0 {
		y.Sub(periodCount, big2)
		y.Exp(big2, y, nil)
		x.Add(x, y)
	}
	return x
}

// calcDifficultyHomestead is the difficulty adjustment algorithm. It returns
// the difficulty that a new block should have when created at time given the
// parent block's time and difficulty. The calculation uses the Homestead rules.
func calcDifficultyHomestead(time uint64, parent *types.SnailHeader) *big.Int {
	// https://github.com/ethereum/EIPs/blob/master/EIPS/eip-2.md
	// algorithm:
	// diff = (parent_diff +
	//         (parent_diff / 2048 * max(1 - (block_timestamp - parent_timestamp) // 10, -99))
	//        ) + 2^(periodCount - 2)

	bigTime := new(big.Int).SetUint64(time)
	bigParentTime := new(big.Int).Set(parent.Time)

	// holds intermediate values to make the algo easier to read & audit
	x := new(big.Int)
	y := new(big.Int)

	// 1 - (block_timestamp - parent_timestamp) // 10
	x.Sub(bigTime, bigParentTime)
	x.Div(x, big10)
	x.Sub(big1, x)

	// max(1 - (block_timestamp - parent_timestamp) // 10, -99)
	if x.Cmp(bigMinus99) < 0 {
		x.Set(bigMinus99)
	}
	// (parent_diff + parent_diff // 2048 * max(1 - (block_timestamp - parent_timestamp) // 10, -99))
	y.Div(parent.Difficulty, params.DifficultyBoundDivisor)
	x.Mul(y, x)
	x.Add(parent.Difficulty, x)

	// minimum difficulty can ever be (before exponential factor)
	if x.Cmp(params.MinimumDifficulty) < 0 {
		x.Set(params.MinimumDifficulty)
	}
	// for the exponential factor
	periodCount := new(big.Int).Add(parent.Number, big1)
	periodCount.Div(periodCount, expDiffPeriod)

	// the exponential factor, commonly referred to as "the bomb"
	// diff = diff + 2^(periodCount - 2)
	if periodCount.Cmp(big1) > 0 {
		y.Sub(periodCount, big2)
		y.Exp(big2, y, nil)
		x.Add(x, y)
	}
	return x
}

// calcDifficultyFrontier is the difficulty adjustment algorithm. It returns the
// difficulty that a new block should have when created at time given the parent
// block's time and difficulty. The calculation uses the Frontier rules.
func calcDifficultyFrontier(time uint64, parent *types.SnailHeader) *big.Int {
	diff := new(big.Int)
	adjust := new(big.Int).Div(parent.Difficulty, params.DifficultyBoundDivisor)
	bigTime := new(big.Int)
	bigParentTime := new(big.Int)

	bigTime.SetUint64(time)
	bigParentTime.Set(parent.Time)

	if bigTime.Sub(bigTime, bigParentTime).Cmp(params.DurationLimit) < 0 {
		diff.Add(parent.Difficulty, adjust)
	} else {
		diff.Sub(parent.Difficulty, adjust)
	}
	if diff.Cmp(params.MinimumDifficulty) < 0 {
		diff.Set(params.MinimumDifficulty)
	}

	periodCount := new(big.Int).Add(parent.Number, big1)
	periodCount.Div(periodCount, expDiffPeriod)
	if periodCount.Cmp(big1) > 0 {
		// diff = diff + 2^(periodCount - 2)
		expDiff := periodCount.Sub(periodCount, big2)
		expDiff.Exp(big2, expDiff, nil)
		diff.Add(diff, expDiff)
		diff = math.BigMax(diff, params.MinimumDifficulty)
	}
	return diff
}

// VerifySeal implements consensus.Engine, checking whether the given block satisfies
// the PoW difficulty requirements.
func (ethash *Minerva) VerifySeal(chain consensus.ChainReader, header *types.Header) error {
	return nil
}
func (ethash *Minerva) VerifySnailSeal(chain consensus.SnailChainReader, header *types.SnailHeader) error {
	// If we're running a fake PoW, accept any seal as valid
	if ethash.config.PowMode == ModeFake || ethash.config.PowMode == ModeFullFake {
		time.Sleep(ethash.fakeDelay)
		if ethash.fakeFail == header.Number.Uint64() {
			return errInvalidPoW
		}
		return nil
	}
	// If we're running a shared PoW, delegate verification to it
	if ethash.shared != nil {
		return ethash.shared.VerifySnailSeal(chain, header)
	}
	// Ensure that we have a valid difficulty for the block
	if header.Difficulty.Sign() <= 0 {
		return errInvalidDifficulty
	}
	// Recompute the digest and PoW value and verify against the header
	number := header.Number.Uint64()

	cache := ethash.cache(number)
	size := datasetSize(number)
	if ethash.config.PowMode == ModeTest {
		size = 32 * 1024
	}
	digest, result := hashimotoLight(size, cache.cache, header.HashNoNonce().Bytes(), header.Nonce.Uint64())
	// Caches are unmapped in a finalizer. Ensure that the cache stays live
	// until after the call to hashimotoLight so it's not unmapped while being used.
	runtime.KeepAlive(cache)

	if !bytes.Equal(header.MixDigest[:], digest) {
		return errInvalidMixDigest
	}

	//TODO for fruit
	
	target := new(big.Int).Div(maxUint256, header.Difficulty)
	fruitDifficulty := new(big.Int).Div(header.Difficulty, FruitBlockRatio)
	fruitTarget := new(big.Int).Div(maxUint128, fruitDifficulty)
	 
	
	
	//if header.Fruit {
	// TODO need know how to get fruits
	if header.Number.Uint64()>0{
		last := result[16:]
		if new(big.Int).SetBytes(last).Cmp(fruitTarget) > 0 {
			return errInvalidPoW
		}
	} else if new(big.Int).SetBytes(result).Cmp(target) > 0 {
		return errInvalidPoW
	}
	
	return nil
}

// Prepare implements consensus.Engine, initializing the difficulty field of a
// header to conform to the ethash protocol. The changes are done inline.
func (ethash *Minerva) Prepare(chain consensus.ChainReader, header *types.Header) error {
	return nil
}
func (ethash *Minerva) PrepareSnail(chain consensus.SnailChainReader, header *types.SnailHeader) error {
	parent := chain.GetHeader(header.ParentHash, header.Number.Uint64()-1)
	if parent == nil {
		return consensus.ErrUnknownAncestor
	}
	header.Difficulty = ethash.CalcSnailDifficulty(chain, header.Time.Uint64(), parent)
	return nil
}

// PrepareFast implements consensus.Engine, initializing the difficulty field of a
// header to conform to the ethash protocol. The changes are done inline.
func (ethash *Minerva) PrepareFast(chain consensus.ChainFastReader, header *types.FastHeader) error {
	if parent := chain.GetHeader(header.ParentHash, header.Number.Uint64()-1); parent == nil {
		return consensus.ErrUnknownAncestor
	}
	return nil
}

// Finalize implements consensus.Engine, accumulating the block fruit and uncle rewards,
// setting the final state and assembling the block.
func (ethash *Minerva) Finalize(chain consensus.ChainReader, header *types.Header, state *state.StateDB, txs []*types.Transaction, uncles []*types.Header, receipts []*types.Receipt, fruits []*types.Block) (*types.Block, error) {
	return nil, nil
}
func (ethash *Minerva) FinalizeSnail(chain consensus.SnailChainReader, header *types.SnailHeader, state *state.StateDB, txs []*types.Transaction, uncles []*types.SnailHeader, receipts []*types.Receipt, fruits []*types.SnailBlock) (*types.SnailBlock, error) {
	// Accumulate any block and uncle rewards and commit the final state root
	accumulateRewards(chain.Config(), state, header, uncles, fruits)
	header.Root = state.IntermediateRoot(chain.Config().IsEIP158(header.Number))
	// Header seems complete, assemble into a block and return
	//TODO need creat a snail block body,the teamper mather is fruits[1].Body()
	return types.NewSnailBlock(header, fruits[1].Body()), nil
}

// FinalizeFast implements consensus.Engine, accumulating the block fruit and uncle rewards,
// setting the final state and assembling the block.
func (ethash *Minerva) FinalizeFast(chain consensus.ChainFastReader, header *types.FastHeader, state *state.StateDB,
	txs []*types.Transaction, receipts []*types.Receipt) (*types.FastBlock, error) {
	header.Root = state.IntermediateRoot(chain.Config().IsEIP158(header.Number))
	//todo sign IQQ  private key ?
	return types.NewFastBlock(header, txs, nil, receipts), nil
}

// Some weird constants to avoid constant memory allocs for them.
var (
	big8  = big.NewInt(8)
	big32 = big.NewInt(32)
)

// AccumulateRewards credits the coinbase of the given block with the mining
// reward. The total reward consists of the static block reward and rewards for
// included uncles. The coinbase of each uncle block is also rewarded.
func accumulateRewards(config *params.ChainConfig, state *state.StateDB, header *types.SnailHeader, uncles []*types.SnailHeader, fruits []*types.SnailBlock) {
	// Select the correct block reward based on chain progression

	blockReward := BlockReward
	// TODO: calculate block reward every 30,000 blocks is halved

	// accumulate the rewards for the miner
	reward := new(big.Int).Set(blockReward)

	fruitsReward := new(big.Int)
	r := new(big.Int)
	for _, fruit := range fruits {
		r = FruitReward
		// TODO: calculate fruit reward
		state.AddBalance(fruit.Coinbase(), r)
		fruitsReward.Add(fruitsReward, r)
	}

	fruitsReward.Div(fruitsReward, big10)
	blockReward.Add(blockReward, fruitsReward)

	for _, uncle := range uncles {
		r.Add(uncle.Number, big8)
		r.Sub(r, header.Number)
		r.Mul(r, blockReward)
		r.Div(r, big8)
		state.AddBalance(uncle.Coinbase, r)

		r.Div(blockReward, big32)
		reward.Add(reward, r)
	}
	state.AddBalance(header.Coinbase, reward)
}

// AccumulateRewardsFast credits the coinbase of the given block with the mining
// reward. The total reward consists of the static block reward and rewards for
// included uncles. The coinbase of each uncle block is also rewarded.
func accumulateRewardsFast(config *params.ChainConfig, state *state.StateDB, header *types.FastHeader, committee []*types.Header, sBlock *types.SnailBlock) {
	//Get snailBlock current -12
	minerCoin, committeeCoin := getCurrentBlockCoin(sBlock.Number())

	//miner's award
	state.AddBalance(sBlock.Coinbase(), minerCoin)

	//miners add all fruit 10%
	state.AddBalance(sBlock.Coinbase(),
		new(big.Int).Div(new(big.Int).SetInt64(int64(len(sBlock.Body().Fruits))),
			big10))

	//sBlock.Body().Fruits[0].body  wait snail block
	committeeCoin = new(big.Int).Div(committeeCoin, new(big.Int).SetInt64(int64(len(committee))))
	for _, comm := range committee {
		state.AddBalance(comm.Coinbase, committeeCoin)
	}
	// todo IQQ
	//Get a list of committees
	//Get the snail block signature list
	//Verification signature
	//Eliminate members of the evil committee
	//Get Wallet Address Distribution Rewards
}

//Get current revenue value for miner or committee
//Committee miners distribution method  Committee a/a+n  miners  n/a+n
//parameter num:  snail chain header number
func getCurrentBlockCoin(num *big.Int) (minerCoin, committeeCoin *big.Int) {
	currentBlockCoinCount := new(big.Int).Div(SnailBlockRewardsInitial,
		new(big.Int).Exp(new(big.Int).SetInt64(2),
			new(big.Int).Div(new(big.Int).Add(num, new(big.Int).SetInt64(-12)), new(big.Int).SetInt64(5000)),
			nil))

	currentBlockCoinMean := new(big.Int).Div(currentBlockCoinCount, new(big.Int).Add(MinerCount, CommitteesCount))

	minerCoin = new(big.Int).Mul(currentBlockCoinMean, MinerCount)
	committeeCoin = new(big.Int).Mul(currentBlockCoinMean, CommitteesCount)
	return
}<|MERGE_RESOLUTION|>--- conflicted
+++ resolved
@@ -194,7 +194,6 @@
 	return abort, errorsOut
 }
 
-<<<<<<< HEAD
 func (ethash *Minerva) verifyHeaderWorker(chain consensus.ChainReader, headers []*types.Header, seals []bool, index int) error {
 	return nil
 }
@@ -217,10 +216,6 @@
 }
 
 func (ethash *Minerva) VerifyFastHeaders(chain consensus.ChainFastReader, headers []*types.FastHeader, seals []bool) (chan<- struct{}, <-chan error) {
-=======
-func (ethash *Minerva) VerifyFastHeaders(chain consensus.ChainFastReader,
-				headers []*types.FastHeader, seals []bool) (chan<- struct{}, <-chan error) {
->>>>>>> d152744d
 	// If we're running a full engine faking, accept any input as valid
 	if ethash.config.PowMode == ModeFullFake || len(headers) == 0 {
 		abort, results := make(chan struct{}), make(chan error, len(headers))
@@ -282,28 +277,8 @@
 	return abort, errorsOut
 }
 
-<<<<<<< HEAD
-func (ethash *Minerva) verifyFastHeaderWorker(chain consensus.ChainFastReader, headers []*types.FastHeader, seals []bool, index int) error {
-=======
-func (ethash *Minerva) verifyHeaderWorker(chain consensus.ChainReader, headers []*types.Header, seals []bool, index int) error {
-	var parent *types.Header
-	if index == 0 {
-		parent = chain.GetHeader(headers[0].ParentHash, headers[0].Number.Uint64()-1)
-	} else if headers[index-1].Hash() == headers[index].ParentHash {
-		parent = headers[index-1]
-	}
-	if parent == nil {
-		return consensus.ErrUnknownAncestor
-	}
-	if chain.GetHeader(headers[index].Hash(), headers[index].Number.Uint64()) != nil {
-		return nil // known block
-	}
-	return ethash.verifyHeader(chain, headers[index], parent, false, seals[index])
-}
-
 func (ethash *Minerva) verifyFastHeaderWorker(chain consensus.ChainFastReader,
 			headers []*types.FastHeader, seals []bool, index int) error {
->>>>>>> d152744d
 	var parent *types.FastHeader
 	if index == 0 {
 		parent = chain.GetHeader(headers[0].ParentHash, headers[0].Number.Uint64()-1)

--- conflicted
+++ resolved
@@ -194,7 +194,6 @@
 	return abort, errorsOut
 }
 
-<<<<<<< HEAD
 func (ethash *Minerva) verifyHeaderWorker(chain consensus.ChainReader, headers []*types.Header, seals []bool, index int) error {
 	return nil
 }
@@ -217,10 +216,6 @@
 }
 
 func (ethash *Minerva) VerifyFastHeaders(chain consensus.ChainFastReader, headers []*types.FastHeader, seals []bool) (chan<- struct{}, <-chan error) {
-=======
-func (ethash *Minerva) VerifyFastHeaders(chain consensus.ChainFastReader,
-	headers []*types.FastHeader, seals []bool) (chan<- struct{}, <-chan error) {
->>>>>>> c327686e
 	// If we're running a full engine faking, accept any input as valid
 	if ethash.config.PowMode == ModeFullFake || len(headers) == 0 {
 		abort, results := make(chan struct{}), make(chan error, len(headers))

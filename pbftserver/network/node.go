--- conflicted
+++ resolved
@@ -364,19 +364,11 @@
 		node.RepeatPrepare.Count = 1
 	} else if node.RepeatPrepare.Count <= 3 {
 		node.RepeatPrepare.Count += 1
-<<<<<<< HEAD
-	}
-	time.Sleep(time.Second)
-	msgs := make([]*consensus.VoteMsg, 0)
-	msgs = append(msgs, prepareMsg)
-	node.MsgDelivery <- msgs
-=======
 		time.Sleep(time.Second)
 		msgs := make([]*consensus.VoteMsg, 0)
 		msgs = append(msgs, prepareMsg)
 		node.MsgDelivery <- msgs
 	}
->>>>>>> 7cf1d190
 }
 
 func (node *Node) GetPrepare(prepareMsg *consensus.VoteMsg) error {

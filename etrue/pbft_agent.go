--- conflicted
+++ resolved
@@ -299,15 +299,8 @@
 			}
 		case ch := <-self.ChainHeadCh:
 			log.Info("ChainHeadCh update RewardNumber.")
-<<<<<<< HEAD
-			//self.mu.Lock()
-			//defer self.mu.Unlock()
-			err :=self.PutCacheIntoChain(ch.Block)
-			if err != nil{
-=======
 			err := self.AddCacheIntoChain(ch.Block)
 			if err != nil {
->>>>>>> bd37bba8
 				log.Error("PutCacheIntoChain err")
 				panic(err)
 			}

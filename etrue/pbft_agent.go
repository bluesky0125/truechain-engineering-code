// Copyright 2018 The Truechain Authors
// This file is part of the truechain-engineering-code library.
//
// The truechain-engineering-code library is free software: you can redistribute it and/or modify
// it under the terms of the GNU Lesser General Public License as published by
// the Free Software Foundation, either version 3 of the License, or
// (at your option) any later version.
//
// The truechain-engineering-code library is distributed in the hope that it will be useful,
// but WITHOUT ANY WARRANTY; without even the implied warranty of
// MERCHANTABILITY or FITNESS FOR A PARTICULAR PURPOSE. See the
// GNU Lesser General Public License for more details.
//
// You should have received a copy of the GNU Lesser General Public License
// along with the truechain-engineering-code library. If not, see <http://www.gnu.org/licenses/>.

package etrue

import (
	"bytes"
	"crypto/ecdsa"
	"crypto/rand"
	"encoding/hex"
	"errors"
	"fmt"
	"math/big"
	"sync"
	"time"

	"github.com/truechain/truechain-engineering-code/common"
	"github.com/truechain/truechain-engineering-code/consensus"
	"github.com/truechain/truechain-engineering-code/core"
	"github.com/truechain/truechain-engineering-code/core/snailchain"
	"github.com/truechain/truechain-engineering-code/core/state"
	"github.com/truechain/truechain-engineering-code/core/types"
	"github.com/truechain/truechain-engineering-code/core/vm"
	"github.com/truechain/truechain-engineering-code/crypto"
	"github.com/truechain/truechain-engineering-code/crypto/ecies"
	"github.com/truechain/truechain-engineering-code/crypto/sha3"
	"github.com/truechain/truechain-engineering-code/event"
	"github.com/truechain/truechain-engineering-code/log"
	"github.com/truechain/truechain-engineering-code/params"
	"github.com/truechain/truechain-engineering-code/rlp"
)

const (
	preCommittee     = iota //previous committee
	currentCommittee        //current running committee
	nextCommittee           //next committee
)
const (
	blockRewordSpace = 12
	chainHeadSize    = 256
	electionChanSize = 64
	sendNodeTime     = 30 * time.Second
	subSignStr       = 8

	fetchBlockTime = 5
	blockInterval  = 20
)

var (
	txSum           uint64 = 0
	timeSlice       []uint64
	txSlice         []uint64
	tpsSlice        []float32
	averageTpsSlice []float32
)

type Backend interface {
	//AccountManager() *accounts.Manager
	BlockChain() *core.BlockChain
	SnailBlockChain() *snailchain.SnailBlockChain
	TxPool() *core.TxPool
	//ChainDb() ethdb.Database
	Config() *Config
}

type PbftAgent struct {
	config     *params.ChainConfig
	fastChain  *core.BlockChain
	snailChain *snailchain.SnailBlockChain
	engine     consensus.Engine
	eth        Backend
	signer     types.Signer
	current    *AgentWork

	preCommitteeInfo     *types.CommitteeInfo
	currentCommitteeInfo *types.CommitteeInfo
	nextCommitteeInfo    *types.CommitteeInfo
	committeeId          *big.Int

	server   types.PbftServerProxy
	election *Election

	mu           *sync.Mutex //generateBlock mutex
	cacheBlockMu *sync.Mutex //PbftAgent.cacheBlock mutex
	mux          *event.TypeMux

	signFeed         event.Feed
	nodeInfoFeed     event.Feed
	NewFastBlockFeed event.Feed
	scope            event.SubscriptionScope //send scope

	electionCh chan core.ElectionEvent
	//committeeCh   chan core.CommitteeEvent
	cryNodeInfoCh chan *types.EncryptNodeMessage
	chainHeadCh   chan core.ChainHeadEvent

	electionSub event.Subscription
	//committeeSub      event.Subscription
	chainHeadAgentSub event.Subscription

	committeeNode *types.CommitteeNode
	privateKey    *ecdsa.PrivateKey

	cacheSign          map[string]types.Sign     //prevent receive same sign
	cacheBlock         map[*big.Int]*types.Block //prevent receive same block
	singleNode         bool
	nodeInfoIsComplete bool
}

type AgentWork struct {
	config *params.ChainConfig
	signer types.Signer

	state   *state.StateDB // apply state changes here
	tcount  int            // tx count in cycle
	gasPool *core.GasPool  // available gas used to pack transactions

	Block     *types.Block // the new block
	header    *types.Header
	txs       []*types.Transaction
	receipts  []*types.Receipt
	createdAt time.Time
}

// NodeInfoEvent is posted when nodeInfo send
func NewPbftAgent(eth Backend, config *params.ChainConfig, engine consensus.Engine, election *Election) *PbftAgent {
	self := &PbftAgent{
		config:           config,
		engine:           engine,
		eth:              eth,
		fastChain:        eth.BlockChain(),
		snailChain:       eth.SnailBlockChain(),
		preCommitteeInfo: new(types.CommitteeInfo),
		//committeeCh:      make(chan core.CommitteeEvent),
		electionCh:    make(chan core.ElectionEvent, electionChanSize),
		chainHeadCh:   make(chan core.ChainHeadEvent, chainHeadSize),
		cryNodeInfoCh: make(chan *types.EncryptNodeMessage),
		election:      election,
		mux:           new(event.TypeMux),
		mu:            new(sync.Mutex),
		cacheBlockMu:  new(sync.Mutex),
		cacheBlock:    make(map[*big.Int]*types.Block),
	}
	self.InitNodeInfo(eth.Config())
	if !self.singleNode {
		//self.committeeSub = self.election.SubscribeCommitteeEvent(self.committeeCh)
		self.electionSub = self.election.SubscribeElectionEvent(self.electionCh)
		self.chainHeadAgentSub = self.fastChain.SubscribeChainHeadEvent(self.chainHeadCh)
	}
	return self
}

func (self *PbftAgent) InitNodeInfo(config *Config) {
	self.singleNode = config.NodeType
	log.Debug("InitNodeInfo", "singleNode:", self.singleNode, ", port:", config.Port, ", Host:", config.Host)
	if !config.NodeType && (config.Host == "" || config.Port == 0) {
		log.Debug("host or IP is not complete .")
		return
	}
	self.privateKey = config.PrivateKey
	pubKey := self.privateKey.PublicKey
	pubBytes := crypto.FromECDSAPub(&pubKey)
	self.committeeNode = &types.CommitteeNode{
		IP:        config.Host,
		Port:      uint(config.Port),
		Coinbase:  crypto.PubkeyToAddress(pubKey),
		Publickey: pubBytes,
	}
	self.nodeInfoIsComplete = true
}

func (self *PbftAgent) Start() {
	if self.singleNode {
		go self.singleloop()
	} else {
		go self.loop()
	}
}

// Unsubscribe all subscriptions registered from agent
func (self *PbftAgent) stop() {
	//self.committeeSub.Unsubscribe()
	self.electionSub.Unsubscribe()
	self.chainHeadAgentSub.Unsubscribe()
	self.scope.Close()
}

func (self *PbftAgent) loop() {
	defer self.stop()
	ticker := time.NewTicker(sendNodeTime)
	for {
		select {
		case ch := <-self.electionCh:
			switch ch.Option {
			case types.CommitteeStart:
				log.Debug("CommitteeStart...", "Id", ch.CommitteeId)
				/*if !self.verifyCommitteeId(types.CommitteeStart, ch.CommitteeId) {
					continue
				}*/
				self.setCommitteeInfo(currentCommittee, self.nextCommitteeInfo)
				if self.IsCommitteeMember(self.currentCommitteeInfo) {
					go self.server.Notify(ch.CommitteeId, int(ch.Option))
				}
			case types.CommitteeStop:
				log.Debug("CommitteeStop..", "Id", ch.CommitteeId)
				/*if !self.verifyCommitteeId(types.CommitteeStop, ch.CommitteeId) {
					continue
				}*/
				if self.IsCommitteeMember(self.currentCommitteeInfo) {
					go self.server.Notify(ch.CommitteeId, int(ch.Option))
				}
				self.setCommitteeInfo(preCommittee, self.currentCommitteeInfo)
				//self.setCommitteeInfo(nil, currentCommittee)

			case types.CommitteeSwitchover:
				log.Debug("CommitteeCh...", "Id", ch.CommitteeId)
				/*if !self.verifyCommitteeId(types.CommitteeSwitchover, ch.CommitteeId) {
					continue
				}*/
				receivedCommitteeInfo := &types.CommitteeInfo{
					Id:      ch.CommitteeId,
					Members: ch.CommitteeMembers,
				}
				self.setCommitteeInfo(nextCommittee, receivedCommitteeInfo)
				self.committeeId = ch.CommitteeId

				ticker.Stop()                                //stop ticker send nodeInfo
				self.cacheSign = make(map[string]types.Sign) //clear cacheSign map
				ticker = time.NewTicker(sendNodeTime)
				if self.IsCommitteeMember(receivedCommitteeInfo) {
					self.server.PutCommittee(receivedCommitteeInfo)
					self.server.PutNodes(receivedCommitteeInfo.Id, []*types.CommitteeNode{self.committeeNode})
					go func() {
						for {
							select {
							case <-ticker.C:
								self.sendPbftNode(receivedCommitteeInfo)
							}
						}
					}()
				}
			default:
				log.Warn("unknown election option:", "option", ch.Option)
			}
			//receive nodeInfo
		case cryNodeInfo := <-self.cryNodeInfoCh:
			//if cryNodeInfo of  node in Committee,
			if self.encryptoNodeInCommittee(cryNodeInfo) {
				go self.nodeInfoFeed.Send(core.NodeInfoEvent{cryNodeInfo})
				/*
					if bytes.Equal(cryNodeInfo.Sign, []byte{}) {
						log.Error("received cryNodeInfo.Sign is nil ")
						continue
					}*/
				signStr := hex.EncodeToString(cryNodeInfo.Sign)
				if len(signStr) > subSignStr {
					signStr = signStr[:subSignStr]
				}
				// if  node  is in committee  and the sign is not received
				if self.IsCommitteeMember(self.nextCommitteeInfo) && bytes.Equal(self.cacheSign[signStr], []byte{}) {
					self.cacheSign[signStr] = cryNodeInfo.Sign
					self.receivePbftNode(cryNodeInfo)
				} else {
					log.Debug("not received pbftnode.")
				}
			} else {
				log.Warn("receive cryNodeInfo of node not in Committee.")
			}
		case ch := <-self.chainHeadCh:
			log.Debug("ChainHeadCh putCacheIntoChain.")
			go self.putCacheIntoChain(ch.Block)
		}
	}
}
func (self *PbftAgent) verifyCommitteeId(committeeEventType int64, committeeId *big.Int) bool {
	switch committeeEventType {
	case types.CommitteeStart:
		if self.committeeId.Cmp(committeeId) != 0 {
			log.Error("CommitteeStart CommitteeId err ",
				"currentCommitteeId", self.committeeId, "receivedCommitteeId", committeeId)
		}
		return false
	case types.CommitteeStop:
		if self.committeeId.Cmp(committeeId) != 0 {
			log.Error("CommitteeStop CommitteeId err ",
				"currentCommitteeId", self.committeeId, "receivedCommitteeId", committeeId)
		}
		return false
	case types.CommitteeSwitchover:
		if new(big.Int).Add(self.committeeId, common.Big1).Cmp(committeeId) != 0 {
			log.Error("CommitteeSwitchover CommitteeId err ",
				"currentCommitteeId", self.committeeId, "receivedCommitteeId", committeeId)
		}
		return false
	default:
		log.Warn("unknown election option:")
	}
	return true
}

func setReceivedCommitteeInfo(ch core.ElectionEvent) *types.CommitteeInfo {
	//cpyMembers :=&ch.CommitteeMembers
	receivedCommitteeInfo := &types.CommitteeInfo{
	//Id:      cpy.CommitteeId,
	//Members: &cpyMembers,
	}
	return receivedCommitteeInfo
}

//  when receive block insert chain event ,put cacheBlock into fastchain
func (self *PbftAgent) putCacheIntoChain(receiveBlock *types.Block) error {
	var (
		fastBlocks         []*types.Block
		receiveBlockHeight = receiveBlock.Number()
	)
	self.cacheBlockMu.Lock()
	defer self.cacheBlockMu.Unlock()
	for i := receiveBlockHeight.Uint64() + 1; ; i++ {
		if block, ok := self.cacheBlock[big.NewInt(int64(i))]; ok {
			fastBlocks = append(fastBlocks, block)
		} else {
			break
		}
	}
	//insertBlock
	for _, fb := range fastBlocks {
		_, err := self.fastChain.InsertChain([]*types.Block{fb})
		if err != nil {
			return err
		}
		delete(self.cacheBlock, fb.Number())
		log.Info("delete from cacheBlock,number:", fb.Number())
		//braodcast sign
		voteSign, err := self.GenerateSign(fb)
		if err != nil {
			continue
		}
		go self.signFeed.Send(core.PbftSignEvent{Block: fb, PbftSign: voteSign})
	}
	return nil
}

//committeeNode braodcat:if parentBlock is not in fastChain,put block  into cacheblock
func (self *PbftAgent) handleConsensusBlock(receiveBlock *types.Block) error {
	receiveBlockHeight := receiveBlock.Number()
	if self.fastChain.CurrentBlock().Number().Cmp(receiveBlockHeight) >= 0 {
		return nil
	}
	//self.fastChain.CurrentBlock()
	parent := self.fastChain.GetBlock(receiveBlock.ParentHash(), receiveBlock.NumberU64()-1)
	if parent != nil {
		var fastBlocks []*types.Block
		fastBlocks = append(fastBlocks, receiveBlock)

		//insertBlock
		_, err := self.fastChain.InsertChain(fastBlocks)
		if err != nil {
			log.Error("self.fastChain.InsertChain error ", "err", err)
			return err
		}
		//test tps
		GetTps(receiveBlock)

		//generate sign
		voteSign, err := self.GenerateSign(receiveBlock)
		if err != nil {
			return err
		}
		log.Info("handleConsensusBlock generate sign ", "FastHeight", voteSign.FastHeight,
			"FastHash", voteSign.FastHash, "Result", voteSign.Result)
		//braodcast sign and block
		self.signFeed.Send(core.PbftSignEvent{Block: receiveBlock, PbftSign: voteSign})
	} else {
		log.Info("handleConsensusBlock parent not in fastchain.")
		self.cacheBlockMu.Lock()
		self.cacheBlock[receiveBlockHeight] = receiveBlock
		self.cacheBlockMu.Unlock()
	}
	return nil
}

func (self *PbftAgent) encryptoNodeInCommittee(cryNodeInfo *types.EncryptNodeMessage) bool {
	hash := cryNodeInfo.HashWithoutSign().Bytes()
	pubKey, err := crypto.SigToPub(hash, cryNodeInfo.Sign)
	if err != nil {
		log.Error("encryptoNode SigToPub error", "err", err)
		return false
	}

	nextCommitteeInfo := self.nextCommitteeInfo
	if nextCommitteeInfo == nil || len(nextCommitteeInfo.Members) == 0 {
		log.Error("NextCommitteeInfo.Members is nil ...")
		return false
	}
	if nextCommitteeInfo.Id.Cmp(cryNodeInfo.CommitteeId) != 0 {
		log.Info("CommitteeId not consistence  ...")
		return false
	}

	pubKeyByte := crypto.FromECDSAPub(pubKey)
	for _, member := range nextCommitteeInfo.Members {
		if bytes.Equal(pubKeyByte, crypto.FromECDSAPub(member.Publickey)) {
			return true
		}
	}
	return false
}

//send committeeNode to p2p,make other committeeNode receive and decrypt
func (pbftAgent *PbftAgent) sendPbftNode(committeeInfo *types.CommitteeInfo) {
	log.Debug("into sendPbftNode.")
	var (
		err         error
		cryNodeInfo = &types.EncryptNodeMessage{
			CreatedAt:   time.Now(),
			CommitteeId: committeeInfo.Id,
		}
	)
	DebugNode(pbftAgent.committeeNode, "send")
	nodeByte, err := rlp.EncodeToBytes(pbftAgent.committeeNode)
	if err != nil {
		log.Error("EncodeToBytes error: ", "err", err)
	}
	var encryptNodes []types.EncryptCommitteeNode
	for _, member := range committeeInfo.Members {
		EncryptCommitteeNode, err := ecies.Encrypt(rand.Reader, ecies.ImportECDSAPublic(member.Publickey), nodeByte, nil, nil)
		if err != nil {
			log.Error("publickey encrypt node error ", "member.Publickey:", member.Publickey, "err", err)
		}
		encryptNodes = append(encryptNodes, EncryptCommitteeNode)
	}
	cryNodeInfo.Nodes = encryptNodes

	hash := cryNodeInfo.HashWithoutSign().Bytes()
	cryNodeInfo.Sign, err = crypto.Sign(hash, pbftAgent.privateKey)
	if err != nil {
		log.Error("sign node error", "err", err)
	}
	pbftAgent.nodeInfoFeed.Send(core.NodeInfoEvent{cryNodeInfo})
}

func (pbftAgent *PbftAgent) AddRemoteNodeInfo(cryNodeInfo *types.EncryptNodeMessage) error {
	log.Debug("into AddRemoteNodeInfo.")
	if cryNodeInfo == nil {
		log.Error("AddRemoteNodeInfo cryNodeInfo nil")
		return errors.New("AddRemoteNodeInfo cryNodeInfo nil")
	}
	pbftAgent.cryNodeInfoCh <- cryNodeInfo
	return nil
}

func (self *PbftAgent) receivePbftNode(cryNodeInfo *types.EncryptNodeMessage) {
	log.Debug("into ReceivePbftNode ...")
	//ecdsa.PrivateKey convert to ecies.PrivateKey
	priKey := ecies.ImportECDSA(self.privateKey)
	for _, encryptNode := range cryNodeInfo.Nodes {
		decryptNode, err := priKey.Decrypt(encryptNode, nil, nil)
		if err == nil { // can Decrypt by priKey
			node := new(types.CommitteeNode) //receive nodeInfo
			rlp.DecodeBytes(decryptNode, node)
			DebugNode(node, "receive")
			self.server.PutNodes(cryNodeInfo.CommitteeId, []*types.CommitteeNode{node})
		}
	}
}

//generateBlock and broadcast
func (self *PbftAgent) FetchFastBlock() (*types.Block, error) {
	log.Debug("into GenerateFastBlock...")
	self.mu.Lock()
	defer self.mu.Unlock()
	var fastBlock *types.Block

	tstart := time.Now()
	parent := self.fastChain.CurrentBlock()
	tstamp := tstart.Unix()

	if parent.Time().Cmp(new(big.Int).SetInt64(tstamp)) >= 0 {
		tstamp = parent.Time().Int64() + 1
	}
	// this will ensure we're not going off too far in the future
	//if now := time.Now().Unix(); tstamp > now+1 {
	//	wait := time.Duration(tstamp-now) * time.Second
	//	log.Info("generateFastBlock too far in the future", "wait", common.PrettyDuration(wait))
	//	time.Sleep(wait)
	//}

	num := parent.Number()
	header := &types.Header{
		ParentHash: parent.Hash(),
		Number:     num.Add(num, common.Big1),
		GasLimit:   core.FastCalcGasLimit(parent),
		Time:       big.NewInt(tstamp),
	}

	if err := self.engine.Prepare(self.fastChain, header); err != nil {
		log.Error("Failed to prepare header for generateFastBlock", "err", err)
		return fastBlock, err
	}
	// Create the current work task and check any fork transitions needed
	err := self.makeCurrent(parent, header)
	work := self.current

	pending, err := self.eth.TxPool().Pending()
	if err != nil {
		log.Error("Failed to fetch pending transactions", "err", err)
		return fastBlock, err
	}
	txs := types.NewTransactionsByPriceAndNonce(self.current.signer, pending)
	work.commitTransactions(self.mux, txs, self.fastChain)

	//generate rewardSnailHegiht
	var rewardSnailHegiht *big.Int
	BlockReward := self.fastChain.CurrentReward()
	if BlockReward == nil {
		rewardSnailHegiht = new(big.Int).Set(common.Big1)
	} else {
		rewardSnailHegiht = new(big.Int).Add(BlockReward.SnailNumber, common.Big1)
	}
	space := new(big.Int).Sub(self.snailChain.CurrentBlock().Number(), rewardSnailHegiht).Int64()

	if space >= blockRewordSpace {
		header.SnailNumber = rewardSnailHegiht
		sb := self.snailChain.GetBlockByNumber(rewardSnailHegiht.Uint64())
		if sb != nil {
			header.SnailHash = sb.Hash()
		} else {
			log.Error("cannot find block.", "err", err)
		}
<<<<<<< HEAD
		log.Info("reward", "rewardSnailHegiht:", rewardSnailHegiht, "currentSnailBlock:",
=======
		log.Debug("reward", "rewardSnailHegiht:", rewardSnailHegiht, "currentSnailBlock:",
>>>>>>> 729bb870
			self.snailChain.CurrentBlock().Number(), "space:", space)
	}

	//  padding Header.Root, TxHash, ReceiptHash.
	// Create the new block to seal with the consensus engine
	if fastBlock, err = self.engine.Finalize(self.fastChain, header, work.state, work.txs, work.receipts); err != nil {
		log.Error("Failed to finalize block for sealing", "err", err)
		return fastBlock, err
	}
	log.Debug("generateFastBlock", "Height:", fastBlock.Header().Number)

	voteSign, err := self.GenerateSign(fastBlock)
	if err != nil {
		log.Error("generateBlock with sign error.", "err", err)
	}
	log.Debug("FetchFastBlock generate sign ", "FastHeight", voteSign.FastHeight,
		"FastHash", voteSign.FastHash, "Result", voteSign.Result)
	if voteSign != nil {
		fastBlock.AppendSign(voteSign)
	}
	fmt.Println("[pbft agent FetchFastBlock]", time.Now().Unix(), fastBlock.Time())
	return fastBlock, err
}

func GetTps(currentBlock *types.Block) {
	/*r.Seed(time.Now().Unix())
	txNum := uint64(r.Intn(1000))*/

	nowTime := uint64(time.Now().UnixNano() / 1000000)
	timeSlice = append(timeSlice, nowTime)

	txNum := uint64(len(currentBlock.Transactions()))
	txSum += txNum
	txSlice = append(txSlice, txSum)
	if len(txSlice) > 1 && len(timeSlice) > 1 {
		eachTimeInterval := nowTime - timeSlice[len(timeSlice)-1-1]
		tps := 1000 * float32(txNum) / float32(eachTimeInterval)
		log.Info("tps:", "block", currentBlock.NumberU64(), "tps", tps, "tx", txNum, "time", eachTimeInterval)
		tpsSlice = append(tpsSlice, tps)

		var timeInterval, txInterval uint64
		if len(timeSlice)-blockInterval > 0 && len(txSlice)-blockInterval > 0 {
			timeInterval = nowTime - timeSlice[len(timeSlice)-1-blockInterval]
			txInterval = txSum - txSlice[len(txSlice)-1-blockInterval]
		} else {
			timeInterval = nowTime - timeSlice[0]
			txInterval = txSum - txSlice[0]
		}
		averageTps := 1000 * float32(txInterval) / float32(timeInterval)
		log.Info("tps average", "tps", averageTps, "tx", txInterval, "time", timeInterval)
		averageTpsSlice = append(averageTpsSlice, averageTps)
	}
}

func (self *PbftAgent) GenerateSign(fb *types.Block) (*types.PbftSign, error) {
	if !self.nodeInfoIsComplete {
		return nil, errors.New("nodeInfo is not exist ,cannot generateSign.")
	}
	voteSign := &types.PbftSign{
		Result:     types.VoteAgree,
		FastHeight: fb.Header().Number,
		FastHash:   fb.Hash(),
	}
	var err error
	signHash := voteSign.HashWithNoSign().Bytes()
	voteSign.Sign, err = crypto.Sign(signHash, self.privateKey)
	if err != nil {
		log.Error("fb GenerateSign error ", "err", err)
	}
	return voteSign, err
}

//broadcast blockAndSign
func (self *PbftAgent) BroadcastFastBlock(fb *types.Block) {
	go self.NewFastBlockFeed.Send(core.NewBlockEvent{Block: fb})
}

func (self *PbftAgent) VerifyFastBlock(fb *types.Block) error {
	log.Debug("VerifyFastBlock:", "hash:", fb.Hash(), "number:", fb.Header().Number, "parentHash:", fb.ParentHash())
	bc := self.fastChain
	// get current head
	var parent *types.Block
	parent = bc.GetBlock(fb.ParentHash(), fb.NumberU64()-1)
	if parent == nil { //if cannot find parent return ErrUnSyncParentBlock
		return types.ErrHeightNotYet
	}
	err := self.engine.VerifyHeader(bc, fb.Header(), true)
	if err != nil {
		log.Error("VerifyFastHeader error", "err", err)
		return err
	}
	err = bc.Validator().ValidateBody(fb)
	//abort, results  :=bc.Engine().VerifyPbftFastHeader(bc, fb.Header(),parent.Header())
	state, err := bc.State()
	if err != nil {
		return err
	}

	receipts, _, usedGas, err := bc.Processor().Process(fb, state, vm.Config{}) //update
	if err != nil {
		return err
	}
	err = bc.Validator().ValidateState(fb, parent, state, receipts, usedGas)
	if err != nil {
		return err
	}
	return nil
}

func (self *PbftAgent) BroadcastConsensus(fb *types.Block) error {
	log.Debug("into BroadcastSign.")
	self.mu.Lock()
	defer self.mu.Unlock()
	//insert bockchain
	err := self.handleConsensusBlock(fb)
	if err != nil {
		return err
	}
	return nil
}

func (self *PbftAgent) makeCurrent(parent *types.Block, header *types.Header) error {
	state, err := self.fastChain.StateAt(parent.Root())
	if err != nil {
		return err
	}
	work := &AgentWork{
		config:    self.config,
		signer:    types.NewEIP155Signer(self.config.ChainID),
		state:     state,
		header:    header,
		createdAt: time.Now(),
	}
	// Keep track of transactions which return errors so they can be removed
	work.tcount = 0
	self.current = work
	return nil
}

func (env *AgentWork) commitTransactions(mux *event.TypeMux, txs *types.TransactionsByPriceAndNonce, bc *core.BlockChain) {
	if env.gasPool == nil {
		env.gasPool = new(core.GasPool).AddGas(env.header.GasLimit)
	}
	var coalescedLogs []*types.Log
	for {
		// If we don't have enough gas for any further transactions then we're done
		if env.gasPool.Gas() < params.TxGas {
			log.Trace("Not enough gas for further transactions", "have", env.gasPool, "want", params.TxGas)
			break
		}
		// Retrieve the next transaction and abort if all done
		tx := txs.Peek()
		if tx == nil {
			break
		}
		// Error may be ignored here. The error has already been checked
		// during transaction acceptance is the transaction pool.
		//
		// We use the eip155 signer regardless of the current hf.
		from, _ := types.Sender(env.signer, tx)
		// Check whether the tx is replay protected. If we're not in the EIP155 hf
		// phase, start ignoring the sender until we do.
		if tx.Protected() && !env.config.IsEIP155(env.header.Number) {
			log.Trace("Ignoring reply protected transaction", "hash", tx.Hash(), "eip155", env.config.EIP155Block)

			txs.Pop()
			continue
		}
		// Start executing the transaction
		env.state.Prepare(tx.Hash(), common.Hash{}, env.tcount)

		err, logs := env.commitTransaction(tx, bc, env.gasPool)
		switch err {
		case core.ErrGasLimitReached:
			// Pop the current out-of-gas transaction without shifting in the next from the account
			log.Trace("Gas limit exceeded for current block", "sender", from)
			txs.Pop()

		case core.ErrNonceTooLow:
			// New head notification data race between the transaction pool and miner, shift
			log.Trace("Skipping transaction with low nonce", "sender", from, "nonce", tx.Nonce())
			txs.Shift()

		case core.ErrNonceTooHigh:
			// Reorg notification data race between the transaction pool and miner, skip account =
			log.Trace("Skipping account with hight nonce", "sender", from, "nonce", tx.Nonce())
			txs.Pop()

		case nil:
			// Everything ok, collect the logs and shift in the next transaction from the same account
			coalescedLogs = append(coalescedLogs, logs...)
			env.tcount++
			txs.Shift()

		default:
			// Strange error, discard the transaction and get the next in line (note, the
			// nonce-too-high clause will prevent us from executing in vain).
			log.Debug("Transaction failed, account skipped", "hash", tx.Hash(), "err", err)
			txs.Shift()
		}
	}

	if len(coalescedLogs) > 0 || env.tcount > 0 {
		// make a copy, the state caches the logs and these logs get "upgraded" from pending to mined
		// logs by filling in the block hash when the block was mined by the local miner. This can
		// cause a race condition if a log was "upgraded" before the PendingLogsEvent is processed.
		cpy := make([]*types.Log, len(coalescedLogs))
		for i, l := range coalescedLogs {
			cpy[i] = new(types.Log)
			*cpy[i] = *l
		}
		go func(logs []*types.Log, tcount int) {
			if len(logs) > 0 {
				mux.Post(core.PendingLogsEvent{Logs: logs})
			}
			if tcount > 0 {
				mux.Post(core.PendingStateEvent{})
			}
		}(cpy, env.tcount)
	}
}

func (env *AgentWork) commitTransaction(tx *types.Transaction, bc *core.BlockChain, gp *core.GasPool) (error, []*types.Log) {
	snap := env.state.Snapshot()
	feeAmount := big.NewInt(0)
	receipt, _, err := core.ApplyTransaction(env.config, bc, gp, env.state, env.header, tx, &env.header.GasUsed, feeAmount, vm.Config{})
	if err != nil {
		env.state.RevertToSnapshot(snap)
		return err, nil
	}
	env.txs = append(env.txs, tx)
	env.receipts = append(env.receipts, receipt)

	return nil, receipt.Logs
}

func (self *PbftAgent) SubscribeNewFastBlockEvent(ch chan<- core.NewBlockEvent) event.Subscription {
	return self.scope.Track(self.NewFastBlockFeed.Subscribe(ch))
}

// SubscribeNewPbftSignEvent registers a subscription of PbftSignEvent and
// starts sending event to the given channel.
func (self *PbftAgent) SubscribeNewPbftSignEvent(ch chan<- core.PbftSignEvent) event.Subscription {
	return self.scope.Track(self.signFeed.Subscribe(ch))
}

func (self *PbftAgent) SubscribeNodeInfoEvent(ch chan<- core.NodeInfoEvent) event.Subscription {
	return self.scope.Track(self.nodeInfoFeed.Subscribe(ch))
}

func (self *PbftAgent) IsCommitteeMember(committeeInfo *types.CommitteeInfo) bool {
	if !self.nodeInfoIsComplete {
		return false
	}
	if committeeInfo == nil {
		log.Error("received committeeInfo is nil ")
		return false
	}
	if len(committeeInfo.Members) == 0 {
		log.Error("len(committeeInfo.Members) == 0 ")
		return false
	}
	for _, member := range committeeInfo.Members {
		if bytes.Equal(self.committeeNode.Publickey, crypto.FromECDSAPub(member.Publickey)) {
			return true
		}
	}
	return false
}

func (self *PbftAgent) GetCommitteInfo(committeeType int64) int {
	switch committeeType {
	case currentCommittee:
		if self.currentCommitteeInfo == nil {
			return 0
		}
		return len(self.currentCommitteeInfo.Members)
	case nextCommittee:
		if self.nextCommitteeInfo == nil {
			return 0
		}
		return len(self.nextCommitteeInfo.Members)
	case preCommittee:
		if self.preCommitteeInfo == nil {
			return 0
		}
		return len(self.preCommitteeInfo.Members)
	default:
		return 0
	}
	return 0
}

// verify sign of node is in committee
func (self *PbftAgent) VerifyCommitteeSign(sign *types.PbftSign) (bool, string) {
	if sign == nil {
		return false, ""
	}
	pubKey, err := crypto.SigToPub(sign.HashWithNoSign().Bytes(), sign.Sign)
	if err != nil {
		log.Error("VerifyCommitteeSign SigToPub error.", "err", err)
		return false, ""
	}
	pubKeyBytes := crypto.FromECDSAPub(pubKey)
	if self.GetCommitteInfo(currentCommittee) == 0 {
		log.Error("CurrentCommittee is nil ...")
		return false, ""
	}
	for _, member := range self.currentCommitteeInfo.Members {
		if bytes.Equal(pubKeyBytes, crypto.FromECDSAPub(member.Publickey)) {
			return true, hex.EncodeToString(pubKeyBytes)
		}
	}

	if self.GetCommitteInfo(preCommittee) == 0 {
		log.Error("PreCommittee is nil ...")
		return false, ""
	}
	for _, member := range self.preCommitteeInfo.Members {
		if bytes.Equal(pubKeyBytes, crypto.FromECDSAPub(member.Publickey)) {
			return true, hex.EncodeToString(pubKeyBytes)
		}
	}
	return false, hex.EncodeToString(pubKeyBytes)
}

// ChangeCommitteeLeader trigger view change.
func (self *PbftAgent) ChangeCommitteeLeader(height *big.Int) bool {
	return false
}

// getCommitteeNumber return Committees number
func (self *PbftAgent) GetCommitteeNumber(blockHeight *big.Int) int32 {
	committees := self.election.GetCommittee(blockHeight)
	if committees == nil {
		log.Error("GetCommitteeNumber method committees is nil")
		return 0
	}
	if self.singleNode {
		return 1
	}
	return int32(len(committees))
}

func (self *PbftAgent) setCommitteeInfo(CommitteeType int, newCommitteeInfo *types.CommitteeInfo) {
	if newCommitteeInfo == nil {
		log.Error("newCommitteeInfo is nil ")
		newCommitteeInfo = &types.CommitteeInfo{}
	}
	switch CommitteeType {
	case currentCommittee:
		self.currentCommitteeInfo = newCommitteeInfo
	case nextCommittee:
		self.nextCommitteeInfo = newCommitteeInfo
	case preCommittee:
		self.preCommitteeInfo = newCommitteeInfo
	default:
		log.Warn("CommitteeType is error ")
	}
}

func RlpHash(x interface{}) (h common.Hash) {
	hw := sha3.NewKeccak256()
	rlp.Encode(hw, x)
	hw.Sum(h[:0])
	return h
}

func DebugCryptNode(node *types.EncryptNodeMessage) {
	log.Debug("DebugCryptNode ", "createdAt:", node.CreatedAt, "Id:", node.CommitteeId, "Nodes.len:",
		len(node.Nodes))
}

func DebugNode(node *types.CommitteeNode, str string) {
	log.Info(str+" CommitteeNode", "IP:", node.IP, "Port:", node.Port,
		"Coinbase:", node.Coinbase, "Publickey:", hex.EncodeToString(node.Publickey)[:6]+"***")
}

//AcquireCommitteeAuth determine whether the node pubKey  is in the specified committee
func (self *PbftAgent) AcquireCommitteeAuth(blockHeight *big.Int) bool {
	if !self.nodeInfoIsComplete {
		return false
	}
	committeeMembers := self.election.GetCommittee(blockHeight)
	for _, member := range committeeMembers {
		if bytes.Equal(self.committeeNode.Publickey, crypto.FromECDSAPub(member.Publickey)) {
			return true
		}
	}
	return false
}

func (agent *PbftAgent) singleloop() {
	log.Info("singleloop start.")
	// sleep a minute to wait election module start and other nodes' connection
	time.Sleep(time.Minute)
	for {
		// fetch block
		var (
			block *types.Block
			err   error
			cnt   = 0
		)
		for {
			block, err = agent.FetchFastBlock()
			if err != nil {
				log.Error("singleloop FetchFastBlock error", "err", err)
				time.Sleep(time.Second)
				continue
			}
			if len(block.Transactions()) == 0 && cnt < fetchBlockTime {
				cnt++
				time.Sleep(time.Second)
				continue
			} else {
				break
			}
		}
		err = agent.BroadcastConsensus(block)
		if err != nil {
			log.Error("BroadcastConsensus error", "err", err)
		}
	}
}<|MERGE_RESOLUTION|>--- conflicted
+++ resolved
@@ -22,7 +22,6 @@
 	"crypto/rand"
 	"encoding/hex"
 	"errors"
-	"fmt"
 	"math/big"
 	"sync"
 	"time"
@@ -261,10 +260,10 @@
 			if self.encryptoNodeInCommittee(cryNodeInfo) {
 				go self.nodeInfoFeed.Send(core.NodeInfoEvent{cryNodeInfo})
 				/*
-					if bytes.Equal(cryNodeInfo.Sign, []byte{}) {
-						log.Error("received cryNodeInfo.Sign is nil ")
-						continue
-					}*/
+				if bytes.Equal(cryNodeInfo.Sign, []byte{}) {
+					log.Error("received cryNodeInfo.Sign is nil ")
+					continue
+				}*/
 				signStr := hex.EncodeToString(cryNodeInfo.Sign)
 				if len(signStr) > subSignStr {
 					signStr = signStr[:subSignStr]
@@ -540,11 +539,7 @@
 		} else {
 			log.Error("cannot find block.", "err", err)
 		}
-<<<<<<< HEAD
-		log.Info("reward", "rewardSnailHegiht:", rewardSnailHegiht, "currentSnailBlock:",
-=======
 		log.Debug("reward", "rewardSnailHegiht:", rewardSnailHegiht, "currentSnailBlock:",
->>>>>>> 729bb870
 			self.snailChain.CurrentBlock().Number(), "space:", space)
 	}
 
@@ -565,7 +560,6 @@
 	if voteSign != nil {
 		fastBlock.AppendSign(voteSign)
 	}
-	fmt.Println("[pbft agent FetchFastBlock]", time.Now().Unix(), fastBlock.Time())
 	return fastBlock, err
 }
 

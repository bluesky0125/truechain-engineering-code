--- conflicted
+++ resolved
@@ -482,7 +482,7 @@
 			return err
 		}
 		log.Info("handleConsensusBlock: blok already insert blockchain",
-			"CurrentBlockNumber", self.fastChain.CurrentBlock().Number(), "receiveBlockNumber", receiveBlockHeight)
+			"CurrentBlockNumber",self.fastChain.CurrentBlock().Number(),"receiveBlockNumber", receiveBlockHeight)
 		return nil
 	}
 	//self.fastChain.CurrentBlock()
@@ -731,13 +731,8 @@
 		lastFruitNum := blockFruits[len(blockFruits)-1].FastNumber()
 		space := new(big.Int).Sub(header.Number, lastFruitNum).Int64()
 		if space >= params.FastToFruitSpace.Int64() {
-<<<<<<< HEAD
 			log.Info("validateBlockSpace method ","snailNumber",snailBlock.Number(),"lastFruitNum",lastFruitNum,
 			"currentFastNumber",header.Number)
-=======
-			log.Info("validateBlockSpace method ", "snailNumber", snailBlock.Number(), "lastFruitNum", lastFruitNum,
-				"currentFastNumber", header.Number)
->>>>>>> 1744333a
 			log.Warn("fetchFastBlock validateBlockSpace error", "space", space)
 			return types.ErrSnailBlockTooSlow
 		}
@@ -859,8 +854,8 @@
 	if err != nil {
 		// if return blockAlready kown ,indicate block already insert chain by fetch
 		if err == core.ErrKnownBlock && self.fastChain.CurrentBlock().Number().Cmp(fb.Number()) >= 0 {
-			log.Info("block already insert chain by fetch .", "number", fb.Number())
-			voteSign, signError := self.GenerateSignWithVote(fb, types.VoteAgree)
+			log.Info("block already insert chain by fetch .","number",fb.Number())
+			voteSign,signError := self.GenerateSignWithVote(fb, types.VoteAgree)
 			if signError != nil {
 				return nil, signError
 			}

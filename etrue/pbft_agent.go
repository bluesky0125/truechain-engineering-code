package etrue

import (
	"math/big"
	"time"
	"github.com/truechain/truechain-engineering-code/common"
	"github.com/truechain/truechain-engineering-code/consensus"
	"github.com/truechain/truechain-engineering-code/core"
	"github.com/truechain/truechain-engineering-code/core/state"
	"github.com/truechain/truechain-engineering-code/core/types"
	"github.com/truechain/truechain-engineering-code/ethdb"
	"github.com/truechain/truechain-engineering-code/event"
	"github.com/truechain/truechain-engineering-code/log"
	"github.com/truechain/truechain-engineering-code/params"
	"github.com/truechain/truechain-engineering-code/accounts"
	"github.com/truechain/truechain-engineering-code/core/vm"
	"github.com/truechain/truechain-engineering-code/core/fastchain"
	"github.com/truechain/truechain-engineering-code/etrue/truechain"
	"github.com/truechain/truechain-engineering-code/crypto"
	"github.com/truechain/truechain-engineering-code/crypto/ecies"
	"crypto/ecdsa"
	"sync"
	"bytes"
	"fmt"
	"crypto/rand"
)

const (
	PbftActionStart = iota  // start pbft consensus
	PbftActionStop          // stop pbft consensus
	PbftActionSwitch       //switch pbft committee

	VoteAgree = iota
	VoteAgreeAgainst
)

type Pbftagent interface {
	FetchBlock() (*types.FastBlock,error)
	VerifyFastBlock() error
	ComplateSign(voteSign []*PbftVoteSign) error
}

type PbftServer interface {
	MembersNodes(nodes []*PbftNode) error
	Actions(ac *PbftAction) error
}

type PbftSign struct {
	FastHeight *big.Int
	FastHash common.Hash	// fastblock hash
	ReceiptHash common.Hash	// fastblock receiptHash
	Sign []byte	// sign for fastblock hash
}

type PbftVoteSign struct {
	Result uint	// 0--agree,1--against
	FastHeight *big.Int	// fastblock height
	Msg common.Hash		// hash(fasthash+ecdsa.PublicKey+Result)
	Sig []byte		// sign for SigHash
}

type PbftNode struct {
	NodeIP string
	NodePort uint
	CoinBase common.Address
	PublicKey *ecdsa.PublicKey
}

type  CryNodeInfo struct {
	InfoByte	[]byte	//签名前
	Sign 		[]byte	//签名后
}

type PbftAction struct {
	Id *big.Int		//committee times
	action int
}

type NewPbftNodeEvent struct{ cryNodeInfo *CryNodeInfo}

var privateKey *ecdsa.PrivateKey
var pbftNode PbftNode

var pks []*ecdsa.PublicKey

func (self *PbftAgent) loop(){
	fmt.Println("loop...")
	for {
		select {
		// Handle ChainHeadEvent
		case ch := <-self.committeeActionCh:
			if ch.pbftAction.action ==PbftActionStart{
				//Actions(committeeAction)  //实现了该接口的对象
			}else if ch.pbftAction.action ==PbftActionStop{

			}else if ch.pbftAction.action ==PbftActionSwitch{
				self.SendPbftNode()//广播本节点信息
				self.Start()//接收其他本节点信息
			}
		}
	}
}

func (pbftAgent *PbftAgent) Start() {
	// broadcast mined blocks
	pbftAgent.PbftNodeSub = pbftAgent.eventMux.Subscribe(NewPbftNodeEvent{})
	go pbftAgent.handle()
}

func  (pbftAgent *PbftAgent) handle(){
	for obj := range pbftAgent.PbftNodeSub.Chan() {
		switch cryNodeInfo := obj.Data.(type) {
		case CryNodeInfo:
			pbftAgent.ReceivePbftNode(cryNodeInfo)
		}
	}
}

func (pbftAgent *PbftAgent)  SendPbftNode()	*CryNodeInfo{
	var nodeInfos [][]byte
	nodeByte,_ :=truechain.ToByte(pbftNode)

	for _,committeeMember := range pbftAgent.CommitteeMembers{
		encryptMsg,err :=ecies.Encrypt(rand.Reader,ecies.ImportECDSAPublic(committeeMember.pubkey),nodeByte, nil, nil)
		if err != nil{
			return nil
		}
		nodeInfos =append(nodeInfos,encryptMsg)
	}
	infoByte,_ := truechain.ToByte(nodeInfos)
	sigInfo,err :=crypto.Sign(infoByte, privateKey)
	if err != nil{
		log.Info("sign error")
	}
	cryNodeInfo :=&CryNodeInfo{infoByte,sigInfo}
	pbftAgent.eventMux.Post(NewPbftNodeEvent{cryNodeInfo})

	return cryNodeInfo
}
func (pbftAgent *PbftAgent)  ReceivePbftNode(cryNodeInfo CryNodeInfo) *PbftNode {
	hash:= cryNodeInfo.InfoByte
	sig := cryNodeInfo.Sign
	var pbftNode *PbftNode

	pubKey,err :=crypto.SigToPub(hash,sig)
	if err != nil{
		log.Info("SigToPub error.")
		return nil
	}

	verifyFlag := false
	for _, committeeMembers:= range pbftAgent.CommitteeMembers{
		if !bytes.Equal(crypto.FromECDSAPub(pubKey), crypto.FromECDSAPub(committeeMembers.pubkey)) {
			continue
		}else{
			verifyFlag = true
		}
	}
	if !verifyFlag{
		log.Info("publicKey is not exist.")
		return nil
	}
	var nodeInfos [][]byte
	truechain.FromByte(hash,nodeInfos)
	priKey :=ecies.ImportECDSA(privateKey)//ecdsa-->ecies
	for _,info := range nodeInfos{
		encryptMsg,err :=priKey.Decrypt(info, nil, nil)
		if err != nil{
			truechain.FromByte(encryptMsg,pbftNode)
			return pbftNode
		}
	}
	return nil
}

<<<<<<< HEAD
var voteResult map[*big.Int]int	= make(map[*big.Int]int)
=======
// PbftVoteSigns is a PbftVoteSign slice type for basic sorting.
type PbftVoteSigns []*PbftVoteSign

type PbftVoteSign struct {
	Result uint	// 0--agree,1--against
	FastHeight *big.Int	// fastblock height
	Msg common.Hash		// hash(fasthash+ecdsa.PublicKey+Result)
	Sig []byte		// sign for SigHash
}
>>>>>>> aa02e1bd

func  (self *PbftAgent)  ComplateSign(voteSigns []PbftVoteSign){
	var FastHeight *big.Int
	for _,voteSign := range voteSigns{
		FastHeight =voteSign.FastHeight
		if voteSign.Result == VoteAgreeAgainst{
			continue
		}
		pubKey,err :=crypto.SigToPub(voteSign.Msg[:],voteSign.Sig)
		if err != nil{
			log.Info("SigToPub error.")
			panic(err)
		}
		for _,pk := range pks {
			if bytes.Equal(crypto.FromECDSAPub(pubKey), crypto.FromECDSAPub(pk)) {
				val,ok:=voteResult[voteSign.FastHeight]
				if ok{
					voteResult[voteSign.FastHeight]=val+1
				}else{
					voteResult[voteSign.FastHeight]=1
				}
				break;
			}
		}
	}
	if voteResult[FastHeight] > 2*len(pks)/3{
		//将当前区块放入快链，广播签名
		var fastBlocks []*types.FastBlock
		_,err :=self.chain.InsertChain(fastBlocks)
		if err != nil{
			panic(err)
		}

		//core.PbftVoteSignEvent<- voteSigns
	}

}

type PbftAgent struct {
	config *params.ChainConfig
	chain   *fastchain.FastBlockChain

	engine consensus.Engine
	eth     Backend
	signer types.Signer
	current *AgentWork
	currentMu sync.Mutex
	mux          *event.TypeMux
	agentFeed       event.Feed
	scope        event.SubscriptionScope

	snapshotMu    sync.RWMutex
	snapshotState *state.StateDB
	snapshotBlock *types.FastBlock

	committeeActionCh  chan PbftCommitteeActionEvent
	committeeSub event.Subscription

	eventMux      *event.TypeMux
	PbftNodeSub *event.TypeMuxSubscription
	election	*Election

	CommitteeMembers	[]*CommitteeMember
}


type AgentWork struct {
	config *params.ChainConfig
	signer types.Signer

	state     *state.StateDB // apply state changes here
	tcount    int            // tx count in cycle
	gasPool   *fastchain.GasPool  // available gas used to pack transactions

	Block *types.FastBlock // the new block

	header   *types.FastHeader
	txs      []*types.Transaction
	receipts []*types.Receipt

	createdAt time.Time
}

type Backend interface {
	AccountManager() *accounts.Manager
	FastBlockChain() *fastchain.FastBlockChain
	TxPool() *core.TxPool
	ChainDb() ethdb.Database
}

func NewPbftAgent(eth Backend, config *params.ChainConfig,mux *event.TypeMux, engine consensus.Engine) *PbftAgent {
	self := &PbftAgent{
		config:         	config,
		engine:         	engine,
		eth:            	eth,
		mux:            	mux,
		chain:          	eth.FastBlockChain(),
		committeeActionCh:	make(chan PbftCommitteeActionEvent, 3),
		election:nil,
	}
	fastBlock :=self.chain.CurrentFastBlock()
	_,self.CommitteeMembers =self.election.GetCommittee(fastBlock.Header().Number,fastBlock.Header().Hash())

	// Subscribe events from blockchain
	//self.committeeSub = self.chain.SubscribeChainHeadEvent(self.committeeActionCh)
	self.committeeSub = self.election.SubscribeCommitteeActionEvent(self.committeeActionCh)
	go self.loop()
	return self
}

func  (self * PbftAgent)  FetchBlock() (*types.FastBlock,error){
	var fastBlock  *types.FastBlock

	//1 准备新区块的时间属性Header.Time
	tstart := time.Now()
	parent := self.chain.CurrentBlock()

	tstamp := tstart.Unix()
	if parent.Time().Cmp(new(big.Int).SetInt64(tstamp)) >= 0 {
		tstamp = parent.Time().Int64() + 1
	}
	// this will ensure we're not going off too far in the future
	if now := time.Now().Unix(); tstamp > now+1 {
		wait := time.Duration(tstamp-now) * time.Second
		log.Info("generateFastBlock too far in the future", "wait", common.PrettyDuration(wait))
		time.Sleep(wait)
	}

	//2 创建新区块的Header对象，
	num := parent.Number()
	header := &types.FastHeader{
		ParentHash: parent.Hash(),
		Number:     num.Add(num, common.Big1),
		GasLimit:   fastchain.FastCalcGasLimit(parent),
		Time:       big.NewInt(tstamp),
	}
	// 3 调用Engine.Prepare()函数，完成Header对象的准备。
	if err := self.engine.PrepareFast(self.chain, header); err != nil {
		log.Error("Failed to prepare header for generateFastBlock", "err", err)
		return	fastBlock,err
	}
	// 4 根据已有的Header对象，创建一个新的Work对象，并用其更新worker.current成员变量。
	// Create the current work task and check any fork transitions needed
	err := self.makeCurrent(parent, header)
	work := self.current

	//5 准备新区块的交易列表，来源是TxPool中那些最近加入的tx，并执行这些交易。
	pending, err := self.eth.TxPool().Pending()
	if err != nil {
		log.Error("Failed to fetch pending transactions", "err", err)
		return	fastBlock,err
	}
	txs := types.NewTransactionsByPriceAndNonce(self.current.signer, pending)
	work.commitTransactions(self.mux, txs, self.chain)

	// 6 对新区块“定型”，填充上Header.Root, TxHash, ReceiptHash等几个属性。
	// Create the new block to seal with the consensus engine
	if work.Block, err = self.engine.FinalizeFast(self.chain, header, work.state, work.txs, work.receipts); err != nil {
		log.Error("Failed to finalize block for sealing", "err", err)
		return	fastBlock,err
	}
	//self.updateSnapshot()
	return	fastBlock,nil
}

func (self *PbftAgent) makeCurrent(parent *types.FastBlock, header *types.FastHeader) error {
	state, err := self.chain.StateAt(parent.Root())
	if err != nil {
		return err
	}
	work := &AgentWork{
		config:    self.config,
		signer:    types.NewEIP155Signer(self.config.ChainID),
		state:     state,
		header:    header,
		createdAt: time.Now(),
	}
	// Keep track of transactions which return errors so they can be removed
	work.tcount = 0
	self.current = work
	return nil
}

func (env *AgentWork) commitTransactions(mux *event.TypeMux, txs *types.TransactionsByPriceAndNonce,
						bc *fastchain.FastBlockChain) {
	if env.gasPool == nil {
		env.gasPool = new(fastchain.GasPool).AddGas(env.header.GasLimit)
	}

	var coalescedLogs []*types.Log

	for {
		// If we don't have enough gas for any further transactions then we're done
		if env.gasPool.Gas() < params.TxGas {
			log.Trace("Not enough gas for further transactions", "have", env.gasPool, "want", params.TxGas)
			break
		}
		// Retrieve the next transaction and abort if all done
		tx := txs.Peek()
		if tx == nil {
			break
		}
		// Error may be ignored here. The error has already been checked
		// during transaction acceptance is the transaction pool.
		//
		// We use the eip155 signer regardless of the current hf.
		from, _ := types.Sender(env.signer, tx)
		// Check whether the tx is replay protected. If we're not in the EIP155 hf
		// phase, start ignoring the sender until we do.
		if tx.Protected() && !env.config.IsEIP155(env.header.Number) {
			log.Trace("Ignoring reply protected transaction", "hash", tx.Hash(), "eip155", env.config.EIP155Block)

			txs.Pop()
			continue
		}
		// Start executing the transaction
		env.state.Prepare(tx.Hash(), common.Hash{}, env.tcount)

		err, logs := env.commitTransaction(tx, bc,env.gasPool)
		switch err {
		case core.ErrGasLimitReached:
			// Pop the current out-of-gas transaction without shifting in the next from the account
			log.Trace("Gas limit exceeded for current block", "sender", from)
			txs.Pop()

		case core.ErrNonceTooLow:
			// New head notification data race between the transaction pool and miner, shift
			log.Trace("Skipping transaction with low nonce", "sender", from, "nonce", tx.Nonce())
			txs.Shift()

		case core.ErrNonceTooHigh:
			// Reorg notification data race between the transaction pool and miner, skip account =
			log.Trace("Skipping account with hight nonce", "sender", from, "nonce", tx.Nonce())
			txs.Pop()

		case nil:
			// Everything ok, collect the logs and shift in the next transaction from the same account
			coalescedLogs = append(coalescedLogs, logs...)
			env.tcount++
			txs.Shift()

		default:
			// Strange error, discard the transaction and get the next in line (note, the
			// nonce-too-high clause will prevent us from executing in vain).
			log.Debug("Transaction failed, account skipped", "hash", tx.Hash(), "err", err)
			txs.Shift()
		}
	}

	if len(coalescedLogs) > 0 || env.tcount > 0 {
		// make a copy, the state caches the logs and these logs get "upgraded" from pending to mined
		// logs by filling in the block hash when the block was mined by the local miner. This can
		// cause a race condition if a log was "upgraded" before the PendingLogsEvent is processed.
		cpy := make([]*types.Log, len(coalescedLogs))
		for i, l := range coalescedLogs {
			cpy[i] = new(types.Log)
			*cpy[i] = *l
		}
		go func(logs []*types.Log, tcount int) {
			if len(logs) > 0 {
				mux.Post(core.PendingLogsEvent{Logs: logs})
			}
			if tcount > 0 {
				mux.Post(core.PendingStateEvent{})
			}
		}(cpy, env.tcount)
	}
}

func (env *AgentWork) commitTransaction(tx *types.Transaction, bc *fastchain.FastBlockChain,  gp *fastchain.GasPool) (error, []*types.Log) {
	snap := env.state.Snapshot()

	receipt, _, err := fastchain.FastApplyTransaction(env.config, bc, gp, env.state, env.header, tx, &env.header.GasUsed, vm.Config{})
	if err != nil {
		env.state.RevertToSnapshot(snap)
		return err, nil
	}
	env.txs = append(env.txs, tx)
	env.receipts = append(env.receipts, receipt)

	return nil, receipt.Logs
}

func (self * PbftAgent) VerifyFastBlock(fb *types.FastBlock) error{
	bc := self.chain
	err :=bc.Engine().VerifyFastHeader(bc, fb.Header(),true)
	if err == nil{
		err = bc.Validator().ValidateBody(fb)
	}
	if err != nil{
		return err
	}
	var parent *types.FastBlock
	parent = bc.GetBlock(fb.ParentHash(), fb.NumberU64()-1)

	//abort, results  :=bc.Engine().VerifyPbftFastHeader(bc, fb.Header(),parent.Header())

	state, err := bc.State()
	if err != nil{
		return err
	}
	receipts, _, usedGas, err := bc.Processor().Process(fb, state, vm.Config{})//update
	err = bc.Validator().ValidateState(fb, parent, state, receipts, usedGas)
	if err != nil{
		return err
	}
	/*// Write the block to the chain and get the status.
	status, err := bc.WriteBlockWithState(fb, receipts, state) //update
	if err != nil{
		return err
	}
	if status  == fastchain.CanonStatTy{
		log.Debug("Inserted new block", "number", fb.Number(), "hash", fb.Hash(), "uncles", 0,
			"txs", len(fb.Transactions()), "gas", fb.GasUsed(), "elapsed", "")
	}*/
	return nil

}

// SubscribeNewPbftVoteSignEvent registers a subscription of PbftVoteSignEvent and
// starts sending event to the given channel.
func (self * PbftAgent) SubscribeNewPbftVoteSignEvent(ch chan<- core.PbftVoteSignEvent) event.Subscription {
	return self.scope.Track(self.agentFeed.Subscribe(ch))
}

// Stop terminates the PbftAgent.
func (self * PbftAgent) Stop() {
	// Unsubscribe all subscriptions registered from agent
	self.scope.Close()
}<|MERGE_RESOLUTION|>--- conflicted
+++ resolved
@@ -29,15 +29,12 @@
 	PbftActionStart = iota  // start pbft consensus
 	PbftActionStop          // stop pbft consensus
 	PbftActionSwitch       //switch pbft committee
-
-	VoteAgree = iota
-	VoteAgreeAgainst
 )
 
 type Pbftagent interface {
 	FetchBlock() (*types.FastBlock,error)
 	VerifyFastBlock() error
-	ComplateSign(voteSign []*PbftVoteSign) error
+	ComplateSign(sign []*PbftSign) error
 }
 
 type PbftServer interface {
@@ -52,13 +49,6 @@
 	Sign []byte	// sign for fastblock hash
 }
 
-type PbftVoteSign struct {
-	Result uint	// 0--agree,1--against
-	FastHeight *big.Int	// fastblock height
-	Msg common.Hash		// hash(fasthash+ecdsa.PublicKey+Result)
-	Sig []byte		// sign for SigHash
-}
-
 type PbftNode struct {
 	NodeIP string
 	NodePort uint
@@ -79,9 +69,7 @@
 type NewPbftNodeEvent struct{ cryNodeInfo *CryNodeInfo}
 
 var privateKey *ecdsa.PrivateKey
-var pbftNode PbftNode
-
-var pks []*ecdsa.PublicKey
+var node PbftNode
 
 func (self *PbftAgent) loop(){
 	fmt.Println("loop...")
@@ -118,7 +106,7 @@
 
 func (pbftAgent *PbftAgent)  SendPbftNode()	*CryNodeInfo{
 	var nodeInfos [][]byte
-	nodeByte,_ :=truechain.ToByte(pbftNode)
+	nodeByte,_ :=truechain.ToByte(node)
 
 	for _,committeeMember := range pbftAgent.CommitteeMembers{
 		encryptMsg,err :=ecies.Encrypt(rand.Reader,ecies.ImportECDSAPublic(committeeMember.pubkey),nodeByte, nil, nil)
@@ -140,7 +128,7 @@
 func (pbftAgent *PbftAgent)  ReceivePbftNode(cryNodeInfo CryNodeInfo) *PbftNode {
 	hash:= cryNodeInfo.InfoByte
 	sig := cryNodeInfo.Sign
-	var pbftNode *PbftNode
+	var node *PbftNode
 
 	pubKey,err :=crypto.SigToPub(hash,sig)
 	if err != nil{
@@ -166,18 +154,12 @@
 	for _,info := range nodeInfos{
 		encryptMsg,err :=priKey.Decrypt(info, nil, nil)
 		if err != nil{
-			truechain.FromByte(encryptMsg,pbftNode)
-			return pbftNode
+			truechain.FromByte(encryptMsg,node)
+			return node
 		}
 	}
 	return nil
 }
-
-<<<<<<< HEAD
-var voteResult map[*big.Int]int	= make(map[*big.Int]int)
-=======
-// PbftVoteSigns is a PbftVoteSign slice type for basic sorting.
-type PbftVoteSigns []*PbftVoteSign
 
 type PbftVoteSign struct {
 	Result uint	// 0--agree,1--against
@@ -185,42 +167,8 @@
 	Msg common.Hash		// hash(fasthash+ecdsa.PublicKey+Result)
 	Sig []byte		// sign for SigHash
 }
->>>>>>> aa02e1bd
-
-func  (self *PbftAgent)  ComplateSign(voteSigns []PbftVoteSign){
-	var FastHeight *big.Int
-	for _,voteSign := range voteSigns{
-		FastHeight =voteSign.FastHeight
-		if voteSign.Result == VoteAgreeAgainst{
-			continue
-		}
-		pubKey,err :=crypto.SigToPub(voteSign.Msg[:],voteSign.Sig)
-		if err != nil{
-			log.Info("SigToPub error.")
-			panic(err)
-		}
-		for _,pk := range pks {
-			if bytes.Equal(crypto.FromECDSAPub(pubKey), crypto.FromECDSAPub(pk)) {
-				val,ok:=voteResult[voteSign.FastHeight]
-				if ok{
-					voteResult[voteSign.FastHeight]=val+1
-				}else{
-					voteResult[voteSign.FastHeight]=1
-				}
-				break;
-			}
-		}
-	}
-	if voteResult[FastHeight] > 2*len(pks)/3{
-		//将当前区块放入快链，广播签名
-		var fastBlocks []*types.FastBlock
-		_,err :=self.chain.InsertChain(fastBlocks)
-		if err != nil{
-			panic(err)
-		}
-
-		//core.PbftVoteSignEvent<- voteSigns
-	}
+
+func  (self *PbftAgent)  ComplateSign(){
 
 }
 

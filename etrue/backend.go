--- conflicted
+++ resolved
@@ -110,7 +110,6 @@
 // initialisation of the common Truechain object)
 
 func New(ctx *node.ServiceContext, config *Config) (*Truechain, error) {
-	/*
 	if config.SyncMode == downloader.LightSync {
 		return nil, errors.New("can't run eth.Truechain in light sync mode, use les.LightEthereum")
 	}
@@ -153,20 +152,18 @@
 	}
 	var (
 		vmConfig    = vm.Config{EnablePreimageRecording: config.EnablePreimageRecording}
-<<<<<<< HEAD
-		//cacheConfig = &core.CacheConfig{Disabled: config.NoPruning, TrieNodeLimit: config.TrieCache, TrieTimeLimit: config.TrieTimeout}
-		cacheCofigSnail = &chain.CacheConfig{Disabled: config.NoPruning, TrieNodeLimit: config.TrieCache, TrieTimeLimit: config.TrieTimeout}
-	)
-	//eth.blockchain, err = core.NewBlockChain(chainDb, cacheConfig, eth.chainConfig, eth.engine, vmConfig)
-	eth.snailblockchain, err = chain.NewSnailBlockChain(chainDb, cacheCofigSnail, eth.chainConfig, eth.engine, vmConfig)
-=======
 		cacheConfig = &core.CacheConfig{Disabled: config.NoPruning, TrieNodeLimit: config.TrieCache, TrieTimeLimit: config.TrieTimeout}
 		fastCacheConfig = &fastchain.CacheConfig{Disabled: config.NoPruning, TrieNodeLimit: config.TrieCache, TrieTimeLimit: config.TrieTimeout}
+		snailCacheConfig = &chain.CacheConfig{Disabled: config.NoPruning, TrieNodeLimit: config.TrieCache, TrieTimeLimit: config.TrieTimeout}
 		)
 
 	eth.blockchain, err = core.NewBlockChain(chainDb, cacheConfig, eth.chainConfig, eth.engine, vmConfig)
+
 	eth.fastBlockchain, err = fastchain.NewFastBlockChain(chainDb, fastCacheConfig, eth.chainConfig, eth.engine, vmConfig)
->>>>>>> 6c71af35
+	if err != nil {
+		return nil, err
+	}
+	eth.snailblockchain, err = chain.NewSnailBlockChain(chainDb, snailCacheConfig, eth.chainConfig, eth.engine, vmConfig)
 	if err != nil {
 		return nil, err
 	}
@@ -185,16 +182,13 @@
 
 	eth.hybridPool = core.NewSnailPool(eth.chainConfig, eth.blockchain)
 
-<<<<<<< HEAD
-	//TODO should add newprotocolManager 20180804
-	
-	//if eth.protocolManager, err = NewProtocolManager(eth.chainConfig, config.SyncMode, config.NetworkId, eth.eventMux, eth.txPool, eth.hybridPool, eth.engine, eth.blockchain, chainDb); err != nil {
-	//	return nil, err
-	//}
-	
+	if eth.protocolManager, err = NewProtocolManager(eth.chainConfig, config.SyncMode, config.NetworkId, eth.eventMux, eth.txPool, eth.hybridPool, eth.engine, eth.blockchain, eth.fastBlockchain, chainDb); err != nil {
+		return nil, err
+	}
 	//TODO should add 20180805
 	//eth.miner = miner.New(eth, eth.chainConfig, eth.EventMux(), eth.engine)
 	eth.miner.SetExtra(makeExtraData(config.ExtraData))
+	NewPbftAgent(eth,eth.chainConfig, eth.EventMux(), eth.engine)
 
 	eth.APIBackend = &EthAPIBackend{eth, nil}
 	gpoParams := config.GPO
@@ -204,102 +198,7 @@
 	eth.APIBackend.gpo = gasprice.NewOracle(eth.APIBackend, gpoParams)
 
 	return eth, nil
-	*/
-
-
-
-	if config.SyncMode == downloader.LightSync {
-		return nil, errors.New("can't run eth.Truechain in light sync mode, use les.LightEthereum")
-	}
-	if !config.SyncMode.IsValid() {
-		return nil, fmt.Errorf("invalid sync mode %d", config.SyncMode)
-	}
-	chainDb, err := CreateDB(ctx, config, "chaindata")
-	if err != nil {
-=======
-	if eth.protocolManager, err = NewProtocolManager(eth.chainConfig, config.SyncMode, config.NetworkId, eth.eventMux, eth.txPool, eth.hybridPool, eth.engine, eth.blockchain, eth.fastBlockchain, chainDb); err != nil {
->>>>>>> 6c71af35
-		return nil, err
-	}
-	chainConfig, genesisHash, genesisErr := core.SetupGenesisBlock(chainDb, config.Genesis)
-	if _, ok := genesisErr.(*params.ConfigCompatError); genesisErr != nil && !ok {
-		return nil, genesisErr
-	}
-	log.Info("Initialised chain configuration", "config", chainConfig)
-
-	eth := &Truechain{
-		config:         config,
-		chainDb:        chainDb,
-		chainConfig:    chainConfig,
-		eventMux:       ctx.EventMux,
-		accountManager: ctx.AccountManager,
-		engine:         CreateConsensusEngine(ctx, &config.Ethash, chainConfig, chainDb),
-		shutdownChan:   make(chan bool),
-		networkID:      config.NetworkId,
-		gasPrice:       config.GasPrice,
-		etherbase:      config.Etherbase,
-		bloomRequests:  make(chan chan *bloombits.Retrieval),
-		bloomIndexer:   NewBloomIndexer(chainDb, params.BloomBitsBlocks),
-	}
-
-	log.Info("Initialising Truechain protocol", "versions", ProtocolVersions, "network", config.NetworkId)
-
-	if !config.SkipBcVersionCheck {
-		bcVersion := rawdb.ReadDatabaseVersion(chainDb)
-		if bcVersion != core.BlockChainVersion && bcVersion != 0 {
-			return nil, fmt.Errorf("Blockchain DB version mismatch (%d / %d). Run geth upgradedb.\n", bcVersion, core.BlockChainVersion)
-		}
-		rawdb.WriteDatabaseVersion(chainDb, core.BlockChainVersion)
-	}
-	var (
-		vmConfig    = vm.Config{EnablePreimageRecording: config.EnablePreimageRecording}
-		//cacheConfig = &core.CacheConfig{Disabled: config.NoPruning, TrieNodeLimit: config.TrieCache, TrieTimeLimit: config.TrieTimeout}
-		cacheCofigSnail = &chain.CacheConfig{Disabled: config.NoPruning, TrieNodeLimit: config.TrieCache, TrieTimeLimit: config.TrieTimeout}
-	)
-	//eth.blockchain, err = core.NewBlockChain(chainDb, cacheConfig, eth.chainConfig, eth.engine, vmConfig)
-	eth.snailblockchain, err = chain.NewSnailBlockChain(chainDb, cacheCofigSnail, eth.chainConfig, eth.engine, vmConfig)
-	if err != nil {
-		return nil, err
-	}
-	// Rewind the chain in case of an incompatible config upgrade.
-	if compat, ok := genesisErr.(*params.ConfigCompatError); ok {
-		log.Warn("Rewinding chain to upgrade configuration", "err", compat)
-		eth.blockchain.SetHead(compat.RewindTo)
-		rawdb.WriteChainConfig(chainDb, genesisHash, chainConfig)
-	}
-	eth.bloomIndexer.Start(eth.blockchain)
-
-	if config.TxPool.Journal != "" {
-		config.TxPool.Journal = ctx.ResolvePath(config.TxPool.Journal)
-	}
-	eth.txPool = core.NewTxPool(config.TxPool, eth.chainConfig, eth.blockchain)
-
-	eth.hybridPool = core.NewSnailPool(eth.chainConfig, eth.blockchain)
-
-	//TODO should add newprotocolManager 20180804
-	
-	//if eth.protocolManager, err = NewProtocolManager(eth.chainConfig, config.SyncMode, config.NetworkId, eth.eventMux, eth.txPool, eth.hybridPool, eth.engine, eth.blockchain, chainDb); err != nil {
-	//	return nil, err
-	//}
-	
-	//TODO should add 20180805
-	//eth.miner = miner.New(eth, eth.chainConfig, eth.EventMux(), eth.engine)
-	eth.miner.SetExtra(makeExtraData(config.ExtraData))
-	NewPbftAgent(eth,eth.chainConfig, eth.EventMux(), eth.engine)
-
-	eth.APIBackend = &EthAPIBackend{eth, nil}
-	gpoParams := config.GPO
-	if gpoParams.Default == nil {
-		gpoParams.Default = config.GasPrice
-	}
-	eth.APIBackend.gpo = gasprice.NewOracle(eth.APIBackend, gpoParams)
-
-	return eth, nil
-
-
-
-}
-
+}
 
 func makeExtraData(extra []byte) []byte {
 	if len(extra) == 0 {
@@ -495,11 +394,8 @@
 
 func (s *Truechain) AccountManager() *accounts.Manager { return s.accountManager }
 func (s *Truechain) BlockChain() *core.BlockChain      { return s.blockchain }
-<<<<<<< HEAD
+func (s *Truechain) FastBlockChain() *fastchain.FastBlockChain      { return s.fastBlockchain }
 func (s *Truechain) SnailBlockChain() *chain.SnailBlockChain      { return s.snailblockchain }
-=======
-func (s *Truechain) FastBlockChain() *fastchain.FastBlockChain      { return s.fastBlockchain }
->>>>>>> 6c71af35
 func (s *Truechain) TxPool() *core.TxPool              { return s.txPool }
 
 func (s *Truechain) HybridPool() *core.SnailPool {return s.hybridPool}

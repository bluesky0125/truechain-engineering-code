// Copyright 2014 The go-ethereum Authors
// This file is part of the go-ethereum library.
//
// The go-ethereum library is free software: you can redistribute it and/or modify
// it under the terms of the GNU Lesser General Public License as published by
// the Free Software Foundation, either version 3 of the License, or
// (at your option) any later version.
//
// The go-ethereum library is distributed in the hope that it will be useful,
// but WITHOUT ANY WARRANTY; without even the implied warranty of
// MERCHANTABILITY or FITNESS FOR A PARTICULAR PURPOSE. See the
// GNU Lesser General Public License for more details.
//
// You should have received a copy of the GNU Lesser General Public License
// along with the go-ethereum library. If not, see <http://www.gnu.org/licenses/>.

// Package eth implements the Truechain protocol.
package etrue

import (
	"crypto/ecdsa"
	"errors"
	"fmt"
	"math/big"
	"runtime"
	"sync"
	"sync/atomic"

	"github.com/truechain/truechain-engineering-code/accounts"
	"github.com/truechain/truechain-engineering-code/common"
	"github.com/truechain/truechain-engineering-code/common/hexutil"
	"github.com/truechain/truechain-engineering-code/consensus"
	ethash "github.com/truechain/truechain-engineering-code/consensus/minerva"
	"github.com/truechain/truechain-engineering-code/core"
	"github.com/truechain/truechain-engineering-code/core/bloombits"
	chain "github.com/truechain/truechain-engineering-code/core/snailchain"
	"github.com/truechain/truechain-engineering-code/core/snailchain/rawdb"
	"github.com/truechain/truechain-engineering-code/core/types"
	"github.com/truechain/truechain-engineering-code/core/vm"
	"github.com/truechain/truechain-engineering-code/ethdb"
	"github.com/truechain/truechain-engineering-code/etrue/downloader"
	"github.com/truechain/truechain-engineering-code/etrue/filters"
	"github.com/truechain/truechain-engineering-code/etrue/gasprice"
	"github.com/truechain/truechain-engineering-code/event"
	"github.com/truechain/truechain-engineering-code/internal/trueapi"
	"github.com/truechain/truechain-engineering-code/log"
	"github.com/truechain/truechain-engineering-code/miner"
	"github.com/truechain/truechain-engineering-code/node"
	"github.com/truechain/truechain-engineering-code/p2p"
	"github.com/truechain/truechain-engineering-code/params"
	"github.com/truechain/truechain-engineering-code/pbftserver"
	"github.com/truechain/truechain-engineering-code/rlp"
	"github.com/truechain/truechain-engineering-code/rpc"
)

type LesServer interface {
	Start(srvr *p2p.Server)
	Stop()
	Protocols() []p2p.Protocol
	SetBloomBitsIndexer(bbIndexer *core.ChainIndexer)
}

// Truechain implements the Truechain full node service.
type Truechain struct {
	config      *Config
	chainConfig *params.ChainConfig

	// Channel for shutting down the service
	shutdownChan chan bool // Channel for shutting down the Truechain

	// Handlers
	txPool *core.TxPool

	snailPool *core.SnailPool

	agent    *PbftAgent
	election *Election

	blockchain      *core.BlockChain
	snailblockchain *chain.SnailBlockChain
	protocolManager *ProtocolManager
	lesServer       LesServer

	// DB interfaces
	chainDb ethdb.Database // Block chain database

	eventMux       *event.TypeMux
	engine         consensus.Engine
	accountManager *accounts.Manager

	bloomRequests chan chan *bloombits.Retrieval // Channel receiving bloom data retrieval requests
	bloomIndexer  *core.ChainIndexer             // Bloom indexer operating during block imports

	APIBackend *EthAPIBackend

	miner     *miner.Miner
	gasPrice  *big.Int
	etherbase common.Address

	networkID     uint64
	netRPCService *trueapi.PublicNetAPI

	pbftServer *pbftserver.PbftServerMgr

	lock sync.RWMutex // Protects the variadic fields (e.g. gas price and etherbase)
}

func (s *Truechain) AddLesServer(ls LesServer) {
	s.lesServer = ls
	ls.SetBloomBitsIndexer(s.bloomIndexer)
}

// New creates a new Truechain object (including the
// initialisation of the common Truechain object)
func New(ctx *node.ServiceContext, config *Config) (*Truechain, error) {
	if config.SyncMode == downloader.LightSync {
		return nil, errors.New("can't run eth.Truechain in light sync mode, use les.LightEthereum")
	}
	if !config.SyncMode.IsValid() {
		return nil, fmt.Errorf("invalid sync mode %d", config.SyncMode)
	}
	chainDb, err := CreateDB(ctx, config, "chaindata")
	if err != nil {
		return nil, err
	}

	chainConfig, genesisHash, genesisErr := core.SetupGenesisBlock(chainDb, config.FastGenesis)
	snailConfig, snailHash, snailErr := chain.SetupGenesisBlock(chainDb, config.SnailGenesis)
	if _, ok := genesisErr.(*params.ConfigCompatError); genesisErr != nil && !ok {
		return nil, genesisErr
	}
	if _, ok := snailErr.(*params.ConfigCompatError); snailErr != nil && !ok {
		return nil, snailErr
	}
	log.Info("Initialised chain configuration", "config", chainConfig)
	log.Info("Initialised chain configuration", "config", snailConfig)

	eth := &Truechain{
		config:         config,
		chainDb:        chainDb,
		chainConfig:    chainConfig,
		eventMux:       ctx.EventMux,
		accountManager: ctx.AccountManager,
		engine:         CreateConsensusEngine(ctx, &config.Ethash, chainConfig, chainDb),
		shutdownChan:   make(chan bool),
		networkID:      config.NetworkId,
		gasPrice:       config.GasPrice,
		etherbase:      config.Etherbase,
		bloomRequests:  make(chan chan *bloombits.Retrieval),
		bloomIndexer:   NewBloomIndexer(chainDb, params.BloomBitsBlocks),
	}

	log.Info("Initialising Truechain protocol", "versions", ProtocolVersions, "network", config.NetworkId)

	if !config.SkipBcVersionCheck {
		bcVersion := rawdb.ReadDatabaseVersion(chainDb)
		if bcVersion != core.BlockChainVersion && bcVersion != 0 {
			return nil, fmt.Errorf("Blockchain DB version mismatch (%d / %d). Run geth upgradedb.\n", bcVersion, core.BlockChainVersion)
		}
		rawdb.WriteDatabaseVersion(chainDb, core.BlockChainVersion)
	}
	var (
		vmConfig = vm.Config{EnablePreimageRecording: config.EnablePreimageRecording}
		//cacheConfig     = &core.CacheConfig{Disabled: config.NoPruning, TrieNodeLimit: config.TrieCache, TrieTimeLimit: config.TrieTimeout}
		cacheConfig      = &core.CacheConfig{Disabled: config.NoPruning, TrieNodeLimit: config.TrieCache, TrieTimeLimit: config.TrieTimeout}
		snailCacheConfig = &chain.CacheConfig{Disabled: config.NoPruning, TrieNodeLimit: config.TrieCache, TrieTimeLimit: config.TrieTimeout}
	)

	eth.blockchain, err = core.NewBlockChain(chainDb, cacheConfig, eth.chainConfig, eth.engine, vmConfig)
	if err != nil {
		return nil, err
	}

	eth.snailblockchain, err = chain.NewSnailBlockChain(chainDb, snailCacheConfig, eth.chainConfig, eth.engine, vmConfig)
	if err != nil {
		return nil, err
	}

	// Rewind the chain in case of an incompatible config upgrade.
	if compat, ok := genesisErr.(*params.ConfigCompatError); ok {
		log.Warn("Rewinding chain to upgrade configuration", "err", compat)
		eth.blockchain.SetHead(compat.RewindTo)
		rawdb.WriteChainConfig(chainDb, genesisHash, chainConfig)
	}

	if compat, ok := snailErr.(*params.ConfigCompatError); ok {
		log.Warn("Rewinding chain to upgrade configuration", "err", compat)
		eth.snailblockchain.SetHead(compat.RewindTo)
		rawdb.WriteChainConfig(chainDb, snailHash, snailConfig)
	}
	// TODO: start bloom indexer
	//eth.bloomIndexer.Start(eth.blockchain)

	if config.TxPool.Journal != "" {
		config.TxPool.Journal = ctx.ResolvePath(config.TxPool.Journal)
	}
	eth.txPool = core.NewTxPool(config.TxPool, eth.chainConfig, eth.blockchain)

	eth.snailPool = core.NewSnailPool(eth.chainConfig, eth.blockchain, eth.snailblockchain, eth.engine)

	eth.election = NewElction(eth.blockchain, eth.snailblockchain)

	ethash.SetElection(eth.election)
	ethash.SetSnailChainReader(eth.snailblockchain)

	eth.agent = NewPbftAgent(eth, eth.chainConfig, eth.engine, eth.election)

<<<<<<< HEAD
=======


>>>>>>> d19429c2
	if eth.protocolManager, err = NewProtocolManager(
		eth.chainConfig, config.SyncMode, config.NetworkId,
		eth.eventMux, eth.txPool, eth.snailPool, eth.engine,
		eth.blockchain, eth.snailblockchain,
		chainDb, eth.agent); err != nil {
		return nil, err
	}

	eth.miner = miner.New(eth, eth.chainConfig, eth.EventMux(), eth.engine)
	eth.miner.SetExtra(makeExtraData(config.ExtraData))

	//sender := NewSender(eth.snailPool, eth.chainConfig)
	//sender.Start()

	eth.APIBackend = &EthAPIBackend{eth, nil}
	gpoParams := config.GPO
	if gpoParams.Default == nil {
		gpoParams.Default = config.GasPrice
	}
	eth.APIBackend.gpo = gasprice.NewOracle(eth.APIBackend, gpoParams)

	return eth, nil
}

func makeExtraData(extra []byte) []byte {
	if len(extra) == 0 {
		// create default extradata
		extra, _ = rlp.EncodeToBytes([]interface{}{
			uint(params.VersionMajor<<16 | params.VersionMinor<<8 | params.VersionPatch),
			"geth",
			runtime.Version(),
			runtime.GOOS,
		})
	}
	if uint64(len(extra)) > params.MaximumExtraDataSize {
		log.Warn("Miner extra data exceed limit", "extra", hexutil.Bytes(extra), "limit", params.MaximumExtraDataSize)
		extra = nil
	}
	return extra
}

// CreateDB creates the chain database.
func CreateDB(ctx *node.ServiceContext, config *Config, name string) (ethdb.Database, error) {
	db, err := ctx.OpenDatabase(name, config.DatabaseCache, config.DatabaseHandles)
	if err != nil {
		return nil, err
	}
	if db, ok := db.(*ethdb.LDBDatabase); ok {
		db.Meter("eth/db/chaindata/")
	}
	return db, nil
}

// CreateConsensusEngine creates the required type of consensus engine instance for an Truechain service
func CreateConsensusEngine(ctx *node.ServiceContext, config *ethash.Config, chainConfig *params.ChainConfig,
	db ethdb.Database) consensus.Engine {
	// If proof-of-authority is requested, set it up
	// snail chain not need clique
	/*
		if chainConfig.Clique != nil {
			return clique.New(chainConfig.Clique, db)
		}*/
	// Otherwise assume proof-of-work
	switch config.PowMode {
	case ethash.ModeFake:
		log.Warn("Ethash used in fake mode")
		return ethash.NewFaker()
	case ethash.ModeTest:
		log.Warn("Ethash used in test mode")
		return ethash.NewTester()
	case ethash.ModeShared:
		log.Warn("Ethash used in shared mode")
		return ethash.NewShared()
	default:
		engine := ethash.New(ethash.Config{
			CacheDir:       ctx.ResolvePath(config.CacheDir),
			CachesInMem:    config.CachesInMem,
			CachesOnDisk:   config.CachesOnDisk,
			DatasetDir:     config.DatasetDir,
			DatasetsInMem:  config.DatasetsInMem,
			DatasetsOnDisk: config.DatasetsOnDisk,
		})
		engine.SetThreads(-1) // Disable CPU mining
		return engine
	}
}

// APIs return the collection of RPC services the ethereum package offers.
// NOTE, some of these services probably need to be moved to somewhere else.
func (s *Truechain) APIs() []rpc.API {
	apis := trueapi.GetAPIs(s.APIBackend)

	// Append any APIs exposed explicitly by the consensus engine
	apis = append(apis, s.engine.APIs(s.BlockChain())...)

	// Append all the local APIs and return
	return append(apis, []rpc.API{
		{
			Namespace: "eth",
			Version:   "1.0",
			Service:   NewPublicEthereumAPI(s),
			Public:    true,
		}, {
			Namespace: "eth",
			Version:   "1.0",
			Service:   NewPublicMinerAPI(s),
			Public:    true,
		}, {
			Namespace: "eth",
			Version:   "1.0",
			Service:   downloader.NewPublicDownloaderAPI(s.protocolManager.downloader, s.eventMux),
			Public:    true,
		}, {
			Namespace: "miner",
			Version:   "1.0",
			Service:   NewPrivateMinerAPI(s),
			Public:    false,
		}, {
			Namespace: "eth",
			Version:   "1.0",
			Service:   filters.NewPublicFilterAPI(s.APIBackend, false),
			Public:    true,
		}, {
			Namespace: "admin",
			Version:   "1.0",
			Service:   NewPrivateAdminAPI(s),
		}, {
			Namespace: "debug",
			Version:   "1.0",
			Service:   NewPublicDebugAPI(s),
			Public:    true,
		}, {
			Namespace: "debug",
			Version:   "1.0",
			Service:   NewPrivateDebugAPI(s.chainConfig, s),
		}, {
			Namespace: "net",
			Version:   "1.0",
			Service:   s.netRPCService,
			Public:    true,
		},
	}...)
}

func (s *Truechain) ResetWithGenesisBlock(gb *types.Block) {
	s.blockchain.ResetWithGenesisBlock(gb)
}

func (s *Truechain) ResetWithFastGenesisBlock(gb *types.Block) {
	s.blockchain.ResetWithGenesisBlock(gb)
}

func (s *Truechain) Etherbase() (eb common.Address, err error) {
	s.lock.RLock()
	etherbase := s.etherbase
	s.lock.RUnlock()

	if etherbase != (common.Address{}) {
		return etherbase, nil
	}
	if wallets := s.AccountManager().Wallets(); len(wallets) > 0 {
		if accounts := wallets[0].Accounts(); len(accounts) > 0 {
			etherbase := accounts[0].Address

			s.lock.Lock()
			s.etherbase = etherbase
			s.lock.Unlock()

			log.Info("Etherbase automatically configured", "address", etherbase)
			return etherbase, nil
		}
	}
	return common.Address{}, fmt.Errorf("etherbase must be explicitly specified")
}

// SetEtherbase sets the mining reward address.
func (s *Truechain) SetEtherbase(etherbase common.Address) {
	s.lock.Lock()
	s.etherbase = etherbase
	s.lock.Unlock()

	s.miner.SetEtherbase(etherbase)
}

func (s *Truechain) StartMining(local bool) error {
	eb, err := s.Etherbase()
	if err != nil {
		log.Error("Cannot start mining without etherbase", "err", err)
		return fmt.Errorf("etherbase missing: %v", err)
	}

	// snail chain not need clique
	/*
		if clique, ok := s.engine.(*clique.Clique); ok {
			wallet, err := s.accountManager.Find(accounts.Account{Address: eb})
			if wallet == nil || err != nil {
				log.Error("Etherbase account unavailable locally", "err", err)
				return fmt.Errorf("signer missing: %v", err)
			}
			clique.Authorize(eb, wallet.SignHash)
		}*/

	if local {
		// If local (CPU) mining is started, we can disable the transaction rejection
		// mechanism introduced to speed sync times. CPU mining on mainnet is ludicrous
		// so none will ever hit this path, whereas marking sync done on CPU mining
		// will ensure that private networks work in single miner mode too.
		atomic.StoreUint32(&s.protocolManager.acceptTxs, 1)
	}
	go s.miner.Start(eb)
	return nil
}

func (s *Truechain) StopMining()         { s.miner.Stop() }
func (s *Truechain) IsMining() bool      { return s.miner.Mining() }
func (s *Truechain) Miner() *miner.Miner { return s.miner }

func (s *Truechain) AccountManager() *accounts.Manager       { return s.accountManager }
func (s *Truechain) BlockChain() *core.BlockChain            { return s.blockchain }
func (s *Truechain) SnailBlockChain() *chain.SnailBlockChain { return s.snailblockchain }
func (s *Truechain) TxPool() *core.TxPool                    { return s.txPool }

func (s *Truechain) HybridPool() *core.SnailPool { return s.snailPool }

func (s *Truechain) EventMux() *event.TypeMux           { return s.eventMux }
func (s *Truechain) Engine() consensus.Engine           { return s.engine }
func (s *Truechain) ChainDb() ethdb.Database            { return s.chainDb }
func (s *Truechain) IsListening() bool                  { return true } // Always listening
func (s *Truechain) EthVersion() int                    { return int(s.protocolManager.SubProtocols[0].Version) }
func (s *Truechain) NetVersion() uint64                 { return s.networkID }
func (s *Truechain) Downloader() *downloader.Downloader { return s.protocolManager.downloader }

// Protocols implements node.Service, returning all the currently configured
// network protocols to start.
func (s *Truechain) Protocols() []p2p.Protocol {
	if s.lesServer == nil {
		return s.protocolManager.SubProtocols
	}
	return append(s.protocolManager.SubProtocols, s.lesServer.Protocols()...)
}

// Start implements node.Service, starting all internal goroutines needed by the
// Truechain protocol implementation.
func (s *Truechain) Start(srvr *p2p.Server) error {
	// Start the bloom bits servicing goroutines
	s.startBloomHandlers()

	// Start the RPC service
	s.netRPCService = trueapi.NewPublicNetAPI(srvr, s.NetVersion())

	// Figure out a max peers count based on the server limits
	maxPeers := srvr.MaxPeers
	if s.config.LightServ > 0 {
		if s.config.LightPeers >= srvr.MaxPeers {
			return fmt.Errorf("invalid peer config: light peer count (%d) >= total peer count (%d)", s.config.LightPeers, srvr.MaxPeers)
		}
		maxPeers -= s.config.LightPeers
	}
	// Start the networking layer and the light server if requested
	s.protocolManager.Start(maxPeers)
	if s.lesServer != nil {
		s.lesServer.Start(srvr)
	}
	s.startPbftServer()

	s.election.Start()

<<<<<<< HEAD
	//go sendBlock(s.agent)

=======
	s.agent.Start()
	go sendBlock(s.agent)
>>>>>>> d19429c2
	return nil
}

// Stop implements node.Service, terminating all internal goroutines used by the
// Truechain protocol.
func (s *Truechain) Stop() error {
	s.stopPbftServer()
	s.bloomIndexer.Close()
	s.blockchain.Stop()
	s.snailblockchain.Stop()
	s.protocolManager.Stop()
	if s.lesServer != nil {
		s.lesServer.Stop()
	}
	s.txPool.Stop()
	s.miner.Stop()
	s.eventMux.Stop()

	s.chainDb.Close()
	close(s.shutdownChan)

	return nil
}
func (s *Truechain) startPbftServer() error {
	var pk *ecdsa.PublicKey
	var priv *ecdsa.PrivateKey
	var agent types.PbftAgentProxy
	s.pbftServer = pbftserver.NewPbftServerMgr(pk, priv, agent)
	return nil
}
func (s *Truechain) stopPbftServer() error {
	if s.pbftServer != nil {
		s.pbftServer.Finish()
	}
	return nil
}<|MERGE_RESOLUTION|>--- conflicted
+++ resolved
@@ -205,11 +205,7 @@
 
 	eth.agent = NewPbftAgent(eth, eth.chainConfig, eth.engine, eth.election)
 
-<<<<<<< HEAD
-=======
-
-
->>>>>>> d19429c2
+
 	if eth.protocolManager, err = NewProtocolManager(
 		eth.chainConfig, config.SyncMode, config.NetworkId,
 		eth.eventMux, eth.txPool, eth.snailPool, eth.engine,
@@ -477,13 +473,8 @@
 
 	s.election.Start()
 
-<<<<<<< HEAD
+	s.agent.Start()
 	//go sendBlock(s.agent)
-
-=======
-	s.agent.Start()
-	go sendBlock(s.agent)
->>>>>>> d19429c2
 	return nil
 }
 

// Copyright 2015 The go-ethereum Authors
// This file is part of the go-ethereum library.
//
// The go-ethereum library is free software: you can redistribute it and/or modify
// it under the terms of the GNU Lesser General Public License as published by
// the Free Software Foundation, either version 3 of the License, or
// (at your option) any later version.
//
// The go-ethereum library is distributed in the hope that it will be useful,
// but WITHOUT ANY WARRANTY; without even the implied warranty of
// MERCHANTABILITY or FITNESS FOR A PARTICULAR PURPOSE. See the
// GNU Lesser General Public License for more details.
//
// You should have received a copy of the GNU Lesser General Public License
// along with the go-ethereum library. If not, see <http://www.gnu.org/licenses/>.

package etrue

import (
	"context"
	"math/big"

	"github.com/truechain/truechain-engineering-code/accounts"
	"github.com/truechain/truechain-engineering-code/common"
	"github.com/truechain/truechain-engineering-code/common/math"
	"github.com/truechain/truechain-engineering-code/core"
	"github.com/truechain/truechain-engineering-code/core/bloombits"
	"github.com/truechain/truechain-engineering-code/core/rawdb"
	"github.com/truechain/truechain-engineering-code/core/snailchain"
	"github.com/truechain/truechain-engineering-code/core/state"
	"github.com/truechain/truechain-engineering-code/core/types"
	"github.com/truechain/truechain-engineering-code/core/vm"
	"github.com/truechain/truechain-engineering-code/ethdb"
	"github.com/truechain/truechain-engineering-code/etrue/downloader"
	"github.com/truechain/truechain-engineering-code/etrue/gasprice"
	"github.com/truechain/truechain-engineering-code/event"
	"github.com/truechain/truechain-engineering-code/params"
	"github.com/truechain/truechain-engineering-code/rpc"
	"github.com/truechain/truechain-engineering-code/truescan"
)

// TRUEAPIBackend implements ethapi.Backend for full nodes
type TrueAPIBackend struct {
	etrue *Truechain
	gpo   *gasprice.Oracle
	*truescan.TrueScan
}

// ChainConfig returns the active chain configuration.
func (b *TrueAPIBackend) ChainConfig() *params.ChainConfig {
	return b.etrue.chainConfig
}

func (b *TrueAPIBackend) CurrentBlock() *types.Block {
	return b.etrue.blockchain.CurrentBlock()
}

func (b *TrueAPIBackend) SetHead(number uint64) {
	b.etrue.protocolManager.downloader.Cancel()
	b.etrue.blockchain.SetHead(number)
}

func (b *TrueAPIBackend) HeaderByNumber(ctx context.Context, blockNr rpc.BlockNumber) (*types.Header, error) {
	// Pending block is only known by the miner
	if blockNr == rpc.PendingBlockNumber {
		block := b.etrue.miner.PendingBlock()
		return block.Header(), nil
	}
	// Otherwise resolve and return the block
	if blockNr == rpc.LatestBlockNumber {
		return b.etrue.blockchain.CurrentBlock().Header(), nil
	}
	return b.etrue.blockchain.GetHeaderByNumber(uint64(blockNr)), nil
}

func (b *TrueAPIBackend) SnailHeaderByNumber(ctx context.Context, blockNr rpc.BlockNumber) (*types.SnailHeader, error) {
	// Pending block is only known by the miner
	if blockNr == rpc.PendingBlockNumber {
		block := b.etrue.miner.PendingSnailBlock()
		return block.Header(), nil
	}
	// Otherwise resolve and return the block
	if blockNr == rpc.LatestBlockNumber {
		return b.etrue.snailblockchain.CurrentBlock().Header(), nil
	}
	return b.etrue.snailblockchain.GetHeaderByNumber(uint64(blockNr)), nil
}

func (b *TrueAPIBackend) BlockByNumber(ctx context.Context, blockNr rpc.BlockNumber) (*types.Block, error) {
	// Only snailchain has miner, also return current block here for fastchain
	if blockNr == rpc.PendingBlockNumber {
		block := b.etrue.blockchain.CurrentBlock()
		return block, nil
	}
	// Otherwise resolve and return the block
	if blockNr == rpc.LatestBlockNumber {
		return b.etrue.blockchain.CurrentBlock(), nil
	}
	return b.etrue.blockchain.GetBlockByNumber(uint64(blockNr)), nil
}

func (b *TrueAPIBackend) SnailBlockByNumber(ctx context.Context, blockNr rpc.BlockNumber) (*types.SnailBlock, error) {
	// Pending block is only known by the miner
	if blockNr == rpc.PendingBlockNumber {
		block := b.etrue.miner.PendingSnailBlock()
		return block, nil
	}
	// Otherwise resolve and return the block
	if blockNr == rpc.LatestBlockNumber {
		return b.etrue.snailblockchain.CurrentBlock(), nil
	}
	return b.etrue.snailblockchain.GetBlockByNumber(uint64(blockNr)), nil
}

func (b *TrueAPIBackend) StateAndHeaderByNumber(ctx context.Context, blockNr rpc.BlockNumber) (*state.StateDB, *types.Header, error) {
	// Pending state is only known by the miner
	if blockNr == rpc.PendingBlockNumber {
		state, _ := b.etrue.blockchain.State()
		block := b.etrue.blockchain.CurrentBlock()
		return state, block.Header(), nil
	}
	// Otherwise resolve the block number and return its state
	header, err := b.HeaderByNumber(ctx, blockNr)
	if header == nil || err != nil {
		return nil, nil, err
	}
	stateDb, err := b.etrue.BlockChain().StateAt(header.Root)
	return stateDb, header, err
}

func (b *TrueAPIBackend) GetBlock(ctx context.Context, hash common.Hash) (*types.Block, error) {
	return b.etrue.blockchain.GetBlockByHash(hash), nil
}

func (b *TrueAPIBackend) GetSnailBlock(ctx context.Context, hash common.Hash) (*types.SnailBlock, error) {
	return b.etrue.snailblockchain.GetBlockByHash(hash), nil
}

func (b *TrueAPIBackend) GetFruit(ctx context.Context, fastblockHash common.Hash) (*types.SnailBlock, error) {
	return b.etrue.snailblockchain.GetFruit(fastblockHash), nil
}


func (b *TrueAPIBackend) GetReceipts(ctx context.Context, hash common.Hash) (types.Receipts, error) {
	if number := rawdb.ReadHeaderNumber(b.etrue.chainDb, hash); number != nil {
		return rawdb.ReadReceipts(b.etrue.chainDb, hash, *number), nil
	}
	return nil, nil
}

func (b *TrueAPIBackend) GetLogs(ctx context.Context, hash common.Hash) ([][]*types.Log, error) {
	number := rawdb.ReadHeaderNumber(b.etrue.chainDb, hash)
	if number == nil {
		return nil, nil
	}
	receipts := rawdb.ReadReceipts(b.etrue.chainDb, hash, *number)
	if receipts == nil {
		return nil, nil
	}
	logs := make([][]*types.Log, len(receipts))
	for i, receipt := range receipts {
		logs[i] = receipt.Logs
	}
	return logs, nil
}

func (b *TrueAPIBackend) GetTd(blockHash common.Hash) *big.Int {
	return b.etrue.blockchain.GetTdByHash(blockHash)
}

func (b *TrueAPIBackend) GetEVM(ctx context.Context, msg core.Message, state *state.StateDB, header *types.Header, vmCfg vm.Config) (*vm.EVM, func() error, error) {
	state.SetBalance(msg.From(), math.MaxBig256)
	vmError := func() error { return nil }

	context := core.NewEVMContext(msg, header, b.etrue.BlockChain())
	return vm.NewEVM(context, state, b.etrue.chainConfig, vmCfg), vmError, nil
}

func (b *TrueAPIBackend) SubscribeRemovedLogsEvent(ch chan<- types.RemovedLogsEvent) event.Subscription {
	return b.etrue.BlockChain().SubscribeRemovedLogsEvent(ch)
}

func (b *TrueAPIBackend) SubscribeChainEvent(ch chan<- types.ChainFastEvent) event.Subscription {
	return b.etrue.BlockChain().SubscribeChainEvent(ch)
}

func (b *TrueAPIBackend) SubscribeChainHeadEvent(ch chan<- types.ChainFastHeadEvent) event.Subscription {
	return b.etrue.BlockChain().SubscribeChainHeadEvent(ch)
}

func (b *TrueAPIBackend) SubscribeChainSideEvent(ch chan<- types.ChainFastSideEvent) event.Subscription {
	return b.etrue.BlockChain().SubscribeChainSideEvent(ch)
}

func (b *TrueAPIBackend) SubscribeLogsEvent(ch chan<- []*types.Log) event.Subscription {
	return b.etrue.BlockChain().SubscribeLogsEvent(ch)
}


func (b *TrueAPIBackend) GetReward(number int64) *types.BlockReward {
	if number < 0 {
		return b.etrue.blockchain.CurrentReward()
	}
	return b.etrue.blockchain.GetFastHeightBySnailHeight(uint64(number))
}

func (b *TrueAPIBackend) GetCommittee(number rpc.BlockNumber) (map[string]interface{}, error) {
	return b.etrue.election.GetComitteeById(big.NewInt(number.Int64())), nil
}

func (b *TrueAPIBackend) SendTx(ctx context.Context, signedTx *types.Transaction) error {
	return b.etrue.txPool.AddLocal(signedTx)
}

func (b *TrueAPIBackend) GetPoolTransactions() (types.Transactions, error) {
	pending, err := b.etrue.txPool.Pending()
	if err != nil {
		return nil, err
	}
	var txs types.Transactions
	for _, batch := range pending {
		txs = append(txs, batch...)
	}
	return txs, nil
}

func (b *TrueAPIBackend) GetPoolTransaction(hash common.Hash) *types.Transaction {
	return b.etrue.txPool.Get(hash)
}

func (b *TrueAPIBackend) GetPoolNonce(ctx context.Context, addr common.Address) (uint64, error) {
	return b.etrue.txPool.State().GetNonce(addr), nil
}

func (b *TrueAPIBackend) Stats() (pending int, queued int) {
	return b.etrue.txPool.Stats()
}

func (b *TrueAPIBackend) TxPoolContent() (map[common.Address]types.Transactions, map[common.Address]types.Transactions) {
	return b.etrue.TxPool().Content()
}

<<<<<<< HEAD
// SubscribeNewTxsEvent registers a subscription of NewTxsEvent.
func (b *EthAPIBackend) SubscribeNewTxsEvent(ch chan<- core.NewTxsEvent) event.Subscription {
	return b.etrue.TxPool().SubscribeNewTxsEvent(ch)
}

// SubscribeAddTxEvent registers a subscription of AddTxEvent.
func (b *EthAPIBackend) SubscribeAddTxEvent(ch chan<- core.AddTxEvent) event.Subscription {
	return b.etrue.TxPool().SubscribeAddTxEvent(ch)
}

// SubscribeRemoveTxEvent registers a subscription of RemoveTxEvent.
func (b *EthAPIBackend) SubscribeRemoveTxEvent(ch chan<- core.RemoveTxEvent) event.Subscription {
	return b.etrue.TxPool().SubscribeRemoveTxEvent(ch)
}

func (b *EthAPIBackend) Downloader() *downloader.Downloader {
=======
func (b *TrueAPIBackend) SubscribeNewTxsEvent(ch chan<- types.NewTxsEvent) event.Subscription {
	return b.etrue.TxPool().SubscribeNewTxsEvent(ch)
}

func (b *TrueAPIBackend) Downloader() *downloader.Downloader {
>>>>>>> 0333d864
	return b.etrue.Downloader()
}

func (b *TrueAPIBackend) ProtocolVersion() int {
	return b.etrue.EthVersion()
}

func (b *TrueAPIBackend) SuggestPrice(ctx context.Context) (*big.Int, error) {
	return b.gpo.SuggestPrice(ctx)
}

func (b *TrueAPIBackend) ChainDb() ethdb.Database {
	return b.etrue.ChainDb()
}

func (b *TrueAPIBackend) EventMux() *event.TypeMux {
	return b.etrue.EventMux()
}

func (b *TrueAPIBackend) AccountManager() *accounts.Manager {
	return b.etrue.AccountManager()
}

func (b *TrueAPIBackend) SnailPoolContent() []*types.SnailBlock {
	return b.etrue.SnailPool().Content()
}

func (b *TrueAPIBackend) SnailPoolInspect()  []*types.SnailBlock{
	return b.etrue.SnailPool().Inspect()
}

func (b *TrueAPIBackend) SnailPoolStats()  (pending int, unVerified int){
	return b.etrue.SnailPool().Stats()
}

func (b *TrueAPIBackend) BloomStatus() (uint64, uint64) {
	sections, _, _ := b.etrue.bloomIndexer.Sections()
	return params.BloomBitsBlocks, sections
}

func (b *TrueAPIBackend) ServiceFilter(ctx context.Context, session *bloombits.MatcherSession) {
	for i := 0; i < bloomFilterThreads; i++ {
		go session.Multiplex(bloomRetrievalBatch, bloomRetrievalWait, b.etrue.bloomRequests)
	}
}

func NewEthAPIBackend(etrue *Truechain) *EthAPIBackend {
	apiBackend := &EthAPIBackend{
		etrue: etrue,
		gpo:   nil,
	}
	apiBackend.TrueScan = truescan.New(apiBackend, &truescan.Config{
		RedisHost: etrue.config.RedisHost,
		RedisPort: etrue.config.RedisPort,
		ChannelID: etrue.config.ChannelID,
		Password:  etrue.config.Password,
	})
	return apiBackend
}

func (b *EthAPIBackend) SubscribeFastBlock(ch chan<- core.FastBlockEvent) event.Subscription {
	return b.etrue.BlockChain().SubscribeFastBlock(ch)
}

// SubscribeSnailChainHeadEvent registers a subscription of ChainHeadEvent.
func (b *EthAPIBackend) SubscribeSnailChainHeadEvent(ch chan<- snailchain.ChainHeadEvent) event.Subscription {
	return b.etrue.SnailBlockChain().SubscribeChainHeadEvent(ch)
}

func (b *EthAPIBackend) SubscribeSnailChainEvent(ch chan<- snailchain.ChainEvent) event.Subscription {
	return b.etrue.SnailBlockChain().SubscribeChainEvent(ch)
}
func (b *EthAPIBackend) SubscribeSnailChainSideEvent(ch chan<- snailchain.ChainSideEvent) event.Subscription {
	return b.etrue.SnailBlockChain().SubscribeChainSideEvent(ch)
}

// SubscribeElectionEvent registers a subscription of ElectionEvent.
func (b *EthAPIBackend) SubscribeElectionEvent(ch chan<- core.ElectionEvent) event.Subscription {
	return b.etrue.election.SubscribeElectionEvent(ch)
}

// SubscribeStateChangeEvent registers a subscription of StateChangeEvent.
func (b *EthAPIBackend) SubscribeStateChangeEvent(ch chan<- core.StateChangeEvent) event.Subscription {
	return b.etrue.BlockChain().SubscribeStateChangeEvent(ch)
}

// SubscribeRewardsEvent registers a subscription of RewardsEvent.
func (b *EthAPIBackend) SubscribeRewardsEvent(ch chan<- core.RewardsEvent) event.Subscription {
	return b.etrue.BlockChain().SubscribeRewardsEvent(ch)
}<|MERGE_RESOLUTION|>--- conflicted
+++ resolved
@@ -26,7 +26,6 @@
 	"github.com/truechain/truechain-engineering-code/core"
 	"github.com/truechain/truechain-engineering-code/core/bloombits"
 	"github.com/truechain/truechain-engineering-code/core/rawdb"
-	"github.com/truechain/truechain-engineering-code/core/snailchain"
 	"github.com/truechain/truechain-engineering-code/core/state"
 	"github.com/truechain/truechain-engineering-code/core/types"
 	"github.com/truechain/truechain-engineering-code/core/vm"
@@ -46,272 +45,8 @@
 	*truescan.TrueScan
 }
 
-// ChainConfig returns the active chain configuration.
-func (b *TrueAPIBackend) ChainConfig() *params.ChainConfig {
-	return b.etrue.chainConfig
-}
-
-func (b *TrueAPIBackend) CurrentBlock() *types.Block {
-	return b.etrue.blockchain.CurrentBlock()
-}
-
-func (b *TrueAPIBackend) SetHead(number uint64) {
-	b.etrue.protocolManager.downloader.Cancel()
-	b.etrue.blockchain.SetHead(number)
-}
-
-func (b *TrueAPIBackend) HeaderByNumber(ctx context.Context, blockNr rpc.BlockNumber) (*types.Header, error) {
-	// Pending block is only known by the miner
-	if blockNr == rpc.PendingBlockNumber {
-		block := b.etrue.miner.PendingBlock()
-		return block.Header(), nil
-	}
-	// Otherwise resolve and return the block
-	if blockNr == rpc.LatestBlockNumber {
-		return b.etrue.blockchain.CurrentBlock().Header(), nil
-	}
-	return b.etrue.blockchain.GetHeaderByNumber(uint64(blockNr)), nil
-}
-
-func (b *TrueAPIBackend) SnailHeaderByNumber(ctx context.Context, blockNr rpc.BlockNumber) (*types.SnailHeader, error) {
-	// Pending block is only known by the miner
-	if blockNr == rpc.PendingBlockNumber {
-		block := b.etrue.miner.PendingSnailBlock()
-		return block.Header(), nil
-	}
-	// Otherwise resolve and return the block
-	if blockNr == rpc.LatestBlockNumber {
-		return b.etrue.snailblockchain.CurrentBlock().Header(), nil
-	}
-	return b.etrue.snailblockchain.GetHeaderByNumber(uint64(blockNr)), nil
-}
-
-func (b *TrueAPIBackend) BlockByNumber(ctx context.Context, blockNr rpc.BlockNumber) (*types.Block, error) {
-	// Only snailchain has miner, also return current block here for fastchain
-	if blockNr == rpc.PendingBlockNumber {
-		block := b.etrue.blockchain.CurrentBlock()
-		return block, nil
-	}
-	// Otherwise resolve and return the block
-	if blockNr == rpc.LatestBlockNumber {
-		return b.etrue.blockchain.CurrentBlock(), nil
-	}
-	return b.etrue.blockchain.GetBlockByNumber(uint64(blockNr)), nil
-}
-
-func (b *TrueAPIBackend) SnailBlockByNumber(ctx context.Context, blockNr rpc.BlockNumber) (*types.SnailBlock, error) {
-	// Pending block is only known by the miner
-	if blockNr == rpc.PendingBlockNumber {
-		block := b.etrue.miner.PendingSnailBlock()
-		return block, nil
-	}
-	// Otherwise resolve and return the block
-	if blockNr == rpc.LatestBlockNumber {
-		return b.etrue.snailblockchain.CurrentBlock(), nil
-	}
-	return b.etrue.snailblockchain.GetBlockByNumber(uint64(blockNr)), nil
-}
-
-func (b *TrueAPIBackend) StateAndHeaderByNumber(ctx context.Context, blockNr rpc.BlockNumber) (*state.StateDB, *types.Header, error) {
-	// Pending state is only known by the miner
-	if blockNr == rpc.PendingBlockNumber {
-		state, _ := b.etrue.blockchain.State()
-		block := b.etrue.blockchain.CurrentBlock()
-		return state, block.Header(), nil
-	}
-	// Otherwise resolve the block number and return its state
-	header, err := b.HeaderByNumber(ctx, blockNr)
-	if header == nil || err != nil {
-		return nil, nil, err
-	}
-	stateDb, err := b.etrue.BlockChain().StateAt(header.Root)
-	return stateDb, header, err
-}
-
-func (b *TrueAPIBackend) GetBlock(ctx context.Context, hash common.Hash) (*types.Block, error) {
-	return b.etrue.blockchain.GetBlockByHash(hash), nil
-}
-
-func (b *TrueAPIBackend) GetSnailBlock(ctx context.Context, hash common.Hash) (*types.SnailBlock, error) {
-	return b.etrue.snailblockchain.GetBlockByHash(hash), nil
-}
-
-func (b *TrueAPIBackend) GetFruit(ctx context.Context, fastblockHash common.Hash) (*types.SnailBlock, error) {
-	return b.etrue.snailblockchain.GetFruit(fastblockHash), nil
-}
-
-
-func (b *TrueAPIBackend) GetReceipts(ctx context.Context, hash common.Hash) (types.Receipts, error) {
-	if number := rawdb.ReadHeaderNumber(b.etrue.chainDb, hash); number != nil {
-		return rawdb.ReadReceipts(b.etrue.chainDb, hash, *number), nil
-	}
-	return nil, nil
-}
-
-func (b *TrueAPIBackend) GetLogs(ctx context.Context, hash common.Hash) ([][]*types.Log, error) {
-	number := rawdb.ReadHeaderNumber(b.etrue.chainDb, hash)
-	if number == nil {
-		return nil, nil
-	}
-	receipts := rawdb.ReadReceipts(b.etrue.chainDb, hash, *number)
-	if receipts == nil {
-		return nil, nil
-	}
-	logs := make([][]*types.Log, len(receipts))
-	for i, receipt := range receipts {
-		logs[i] = receipt.Logs
-	}
-	return logs, nil
-}
-
-func (b *TrueAPIBackend) GetTd(blockHash common.Hash) *big.Int {
-	return b.etrue.blockchain.GetTdByHash(blockHash)
-}
-
-func (b *TrueAPIBackend) GetEVM(ctx context.Context, msg core.Message, state *state.StateDB, header *types.Header, vmCfg vm.Config) (*vm.EVM, func() error, error) {
-	state.SetBalance(msg.From(), math.MaxBig256)
-	vmError := func() error { return nil }
-
-	context := core.NewEVMContext(msg, header, b.etrue.BlockChain())
-	return vm.NewEVM(context, state, b.etrue.chainConfig, vmCfg), vmError, nil
-}
-
-func (b *TrueAPIBackend) SubscribeRemovedLogsEvent(ch chan<- types.RemovedLogsEvent) event.Subscription {
-	return b.etrue.BlockChain().SubscribeRemovedLogsEvent(ch)
-}
-
-func (b *TrueAPIBackend) SubscribeChainEvent(ch chan<- types.ChainFastEvent) event.Subscription {
-	return b.etrue.BlockChain().SubscribeChainEvent(ch)
-}
-
-func (b *TrueAPIBackend) SubscribeChainHeadEvent(ch chan<- types.ChainFastHeadEvent) event.Subscription {
-	return b.etrue.BlockChain().SubscribeChainHeadEvent(ch)
-}
-
-func (b *TrueAPIBackend) SubscribeChainSideEvent(ch chan<- types.ChainFastSideEvent) event.Subscription {
-	return b.etrue.BlockChain().SubscribeChainSideEvent(ch)
-}
-
-func (b *TrueAPIBackend) SubscribeLogsEvent(ch chan<- []*types.Log) event.Subscription {
-	return b.etrue.BlockChain().SubscribeLogsEvent(ch)
-}
-
-
-func (b *TrueAPIBackend) GetReward(number int64) *types.BlockReward {
-	if number < 0 {
-		return b.etrue.blockchain.CurrentReward()
-	}
-	return b.etrue.blockchain.GetFastHeightBySnailHeight(uint64(number))
-}
-
-func (b *TrueAPIBackend) GetCommittee(number rpc.BlockNumber) (map[string]interface{}, error) {
-	return b.etrue.election.GetComitteeById(big.NewInt(number.Int64())), nil
-}
-
-func (b *TrueAPIBackend) SendTx(ctx context.Context, signedTx *types.Transaction) error {
-	return b.etrue.txPool.AddLocal(signedTx)
-}
-
-func (b *TrueAPIBackend) GetPoolTransactions() (types.Transactions, error) {
-	pending, err := b.etrue.txPool.Pending()
-	if err != nil {
-		return nil, err
-	}
-	var txs types.Transactions
-	for _, batch := range pending {
-		txs = append(txs, batch...)
-	}
-	return txs, nil
-}
-
-func (b *TrueAPIBackend) GetPoolTransaction(hash common.Hash) *types.Transaction {
-	return b.etrue.txPool.Get(hash)
-}
-
-func (b *TrueAPIBackend) GetPoolNonce(ctx context.Context, addr common.Address) (uint64, error) {
-	return b.etrue.txPool.State().GetNonce(addr), nil
-}
-
-func (b *TrueAPIBackend) Stats() (pending int, queued int) {
-	return b.etrue.txPool.Stats()
-}
-
-func (b *TrueAPIBackend) TxPoolContent() (map[common.Address]types.Transactions, map[common.Address]types.Transactions) {
-	return b.etrue.TxPool().Content()
-}
-
-<<<<<<< HEAD
-// SubscribeNewTxsEvent registers a subscription of NewTxsEvent.
-func (b *EthAPIBackend) SubscribeNewTxsEvent(ch chan<- core.NewTxsEvent) event.Subscription {
-	return b.etrue.TxPool().SubscribeNewTxsEvent(ch)
-}
-
-// SubscribeAddTxEvent registers a subscription of AddTxEvent.
-func (b *EthAPIBackend) SubscribeAddTxEvent(ch chan<- core.AddTxEvent) event.Subscription {
-	return b.etrue.TxPool().SubscribeAddTxEvent(ch)
-}
-
-// SubscribeRemoveTxEvent registers a subscription of RemoveTxEvent.
-func (b *EthAPIBackend) SubscribeRemoveTxEvent(ch chan<- core.RemoveTxEvent) event.Subscription {
-	return b.etrue.TxPool().SubscribeRemoveTxEvent(ch)
-}
-
-func (b *EthAPIBackend) Downloader() *downloader.Downloader {
-=======
-func (b *TrueAPIBackend) SubscribeNewTxsEvent(ch chan<- types.NewTxsEvent) event.Subscription {
-	return b.etrue.TxPool().SubscribeNewTxsEvent(ch)
-}
-
-func (b *TrueAPIBackend) Downloader() *downloader.Downloader {
->>>>>>> 0333d864
-	return b.etrue.Downloader()
-}
-
-func (b *TrueAPIBackend) ProtocolVersion() int {
-	return b.etrue.EthVersion()
-}
-
-func (b *TrueAPIBackend) SuggestPrice(ctx context.Context) (*big.Int, error) {
-	return b.gpo.SuggestPrice(ctx)
-}
-
-func (b *TrueAPIBackend) ChainDb() ethdb.Database {
-	return b.etrue.ChainDb()
-}
-
-func (b *TrueAPIBackend) EventMux() *event.TypeMux {
-	return b.etrue.EventMux()
-}
-
-func (b *TrueAPIBackend) AccountManager() *accounts.Manager {
-	return b.etrue.AccountManager()
-}
-
-func (b *TrueAPIBackend) SnailPoolContent() []*types.SnailBlock {
-	return b.etrue.SnailPool().Content()
-}
-
-func (b *TrueAPIBackend) SnailPoolInspect()  []*types.SnailBlock{
-	return b.etrue.SnailPool().Inspect()
-}
-
-func (b *TrueAPIBackend) SnailPoolStats()  (pending int, unVerified int){
-	return b.etrue.SnailPool().Stats()
-}
-
-func (b *TrueAPIBackend) BloomStatus() (uint64, uint64) {
-	sections, _, _ := b.etrue.bloomIndexer.Sections()
-	return params.BloomBitsBlocks, sections
-}
-
-func (b *TrueAPIBackend) ServiceFilter(ctx context.Context, session *bloombits.MatcherSession) {
-	for i := 0; i < bloomFilterThreads; i++ {
-		go session.Multiplex(bloomRetrievalBatch, bloomRetrievalWait, b.etrue.bloomRequests)
-	}
-}
-
-func NewEthAPIBackend(etrue *Truechain) *EthAPIBackend {
-	apiBackend := &EthAPIBackend{
+func NewTrueAPIBackend(etrue *Truechain) *TrueAPIBackend {
+	apiBackend := &TrueAPIBackend{
 		etrue: etrue,
 		gpo:   nil,
 	}
@@ -324,33 +59,287 @@
 	return apiBackend
 }
 
-func (b *EthAPIBackend) SubscribeFastBlock(ch chan<- core.FastBlockEvent) event.Subscription {
+// ChainConfig returns the active chain configuration.
+func (b *TrueAPIBackend) ChainConfig() *params.ChainConfig {
+	return b.etrue.chainConfig
+}
+
+func (b *TrueAPIBackend) CurrentBlock() *types.Block {
+	return b.etrue.blockchain.CurrentBlock()
+}
+
+func (b *TrueAPIBackend) SetHead(number uint64) {
+	b.etrue.protocolManager.downloader.Cancel()
+	b.etrue.blockchain.SetHead(number)
+}
+
+func (b *TrueAPIBackend) HeaderByNumber(ctx context.Context, blockNr rpc.BlockNumber) (*types.Header, error) {
+	// Pending block is only known by the miner
+	if blockNr == rpc.PendingBlockNumber {
+		block := b.etrue.miner.PendingBlock()
+		return block.Header(), nil
+	}
+	// Otherwise resolve and return the block
+	if blockNr == rpc.LatestBlockNumber {
+		return b.etrue.blockchain.CurrentBlock().Header(), nil
+	}
+	return b.etrue.blockchain.GetHeaderByNumber(uint64(blockNr)), nil
+}
+
+func (b *TrueAPIBackend) SnailHeaderByNumber(ctx context.Context, blockNr rpc.BlockNumber) (*types.SnailHeader, error) {
+	// Pending block is only known by the miner
+	if blockNr == rpc.PendingBlockNumber {
+		block := b.etrue.miner.PendingSnailBlock()
+		return block.Header(), nil
+	}
+	// Otherwise resolve and return the block
+	if blockNr == rpc.LatestBlockNumber {
+		return b.etrue.snailblockchain.CurrentBlock().Header(), nil
+	}
+	return b.etrue.snailblockchain.GetHeaderByNumber(uint64(blockNr)), nil
+}
+
+func (b *TrueAPIBackend) BlockByNumber(ctx context.Context, blockNr rpc.BlockNumber) (*types.Block, error) {
+	// Only snailchain has miner, also return current block here for fastchain
+	if blockNr == rpc.PendingBlockNumber {
+		block := b.etrue.blockchain.CurrentBlock()
+		return block, nil
+	}
+	// Otherwise resolve and return the block
+	if blockNr == rpc.LatestBlockNumber {
+		return b.etrue.blockchain.CurrentBlock(), nil
+	}
+	return b.etrue.blockchain.GetBlockByNumber(uint64(blockNr)), nil
+}
+
+func (b *TrueAPIBackend) SnailBlockByNumber(ctx context.Context, blockNr rpc.BlockNumber) (*types.SnailBlock, error) {
+	// Pending block is only known by the miner
+	if blockNr == rpc.PendingBlockNumber {
+		block := b.etrue.miner.PendingSnailBlock()
+		return block, nil
+	}
+	// Otherwise resolve and return the block
+	if blockNr == rpc.LatestBlockNumber {
+		return b.etrue.snailblockchain.CurrentBlock(), nil
+	}
+	return b.etrue.snailblockchain.GetBlockByNumber(uint64(blockNr)), nil
+}
+
+func (b *TrueAPIBackend) StateAndHeaderByNumber(ctx context.Context, blockNr rpc.BlockNumber) (*state.StateDB, *types.Header, error) {
+	// Pending state is only known by the miner
+	if blockNr == rpc.PendingBlockNumber {
+		state, _ := b.etrue.blockchain.State()
+		block := b.etrue.blockchain.CurrentBlock()
+		return state, block.Header(), nil
+	}
+	// Otherwise resolve the block number and return its state
+	header, err := b.HeaderByNumber(ctx, blockNr)
+	if header == nil || err != nil {
+		return nil, nil, err
+	}
+	stateDb, err := b.etrue.BlockChain().StateAt(header.Root)
+	return stateDb, header, err
+}
+
+func (b *TrueAPIBackend) GetBlock(ctx context.Context, hash common.Hash) (*types.Block, error) {
+	return b.etrue.blockchain.GetBlockByHash(hash), nil
+}
+
+func (b *TrueAPIBackend) GetSnailBlock(ctx context.Context, hash common.Hash) (*types.SnailBlock, error) {
+	return b.etrue.snailblockchain.GetBlockByHash(hash), nil
+}
+
+func (b *TrueAPIBackend) GetFruit(ctx context.Context, fastblockHash common.Hash) (*types.SnailBlock, error) {
+	return b.etrue.snailblockchain.GetFruit(fastblockHash), nil
+}
+
+func (b *TrueAPIBackend) GetReceipts(ctx context.Context, hash common.Hash) (types.Receipts, error) {
+	if number := rawdb.ReadHeaderNumber(b.etrue.chainDb, hash); number != nil {
+		return rawdb.ReadReceipts(b.etrue.chainDb, hash, *number), nil
+	}
+	return nil, nil
+}
+
+func (b *TrueAPIBackend) GetLogs(ctx context.Context, hash common.Hash) ([][]*types.Log, error) {
+	number := rawdb.ReadHeaderNumber(b.etrue.chainDb, hash)
+	if number == nil {
+		return nil, nil
+	}
+	receipts := rawdb.ReadReceipts(b.etrue.chainDb, hash, *number)
+	if receipts == nil {
+		return nil, nil
+	}
+	logs := make([][]*types.Log, len(receipts))
+	for i, receipt := range receipts {
+		logs[i] = receipt.Logs
+	}
+	return logs, nil
+}
+
+func (b *TrueAPIBackend) GetTd(blockHash common.Hash) *big.Int {
+	return b.etrue.blockchain.GetTdByHash(blockHash)
+}
+
+func (b *TrueAPIBackend) GetEVM(ctx context.Context, msg core.Message, state *state.StateDB, header *types.Header, vmCfg vm.Config) (*vm.EVM, func() error, error) {
+	state.SetBalance(msg.From(), math.MaxBig256)
+	vmError := func() error { return nil }
+
+	context := core.NewEVMContext(msg, header, b.etrue.BlockChain())
+	return vm.NewEVM(context, state, b.etrue.chainConfig, vmCfg), vmError, nil
+}
+
+func (b *TrueAPIBackend) SubscribeRemovedLogsEvent(ch chan<- types.RemovedLogsEvent) event.Subscription {
+	return b.etrue.BlockChain().SubscribeRemovedLogsEvent(ch)
+}
+
+func (b *TrueAPIBackend) SubscribeChainEvent(ch chan<- types.ChainFastEvent) event.Subscription {
+	return b.etrue.BlockChain().SubscribeChainEvent(ch)
+}
+
+func (b *TrueAPIBackend) SubscribeChainHeadEvent(ch chan<- types.ChainFastHeadEvent) event.Subscription {
+	return b.etrue.BlockChain().SubscribeChainHeadEvent(ch)
+}
+
+func (b *TrueAPIBackend) SubscribeChainSideEvent(ch chan<- types.ChainFastSideEvent) event.Subscription {
+	return b.etrue.BlockChain().SubscribeChainSideEvent(ch)
+}
+
+func (b *TrueAPIBackend) SubscribeLogsEvent(ch chan<- []*types.Log) event.Subscription {
+	return b.etrue.BlockChain().SubscribeLogsEvent(ch)
+}
+
+func (b *TrueAPIBackend) GetReward(number int64) *types.BlockReward {
+	if number < 0 {
+		return b.etrue.blockchain.CurrentReward()
+	}
+	return b.etrue.blockchain.GetFastHeightBySnailHeight(uint64(number))
+}
+
+func (b *TrueAPIBackend) GetCommittee(number rpc.BlockNumber) (map[string]interface{}, error) {
+	return b.etrue.election.GetComitteeById(big.NewInt(number.Int64())), nil
+}
+
+func (b *TrueAPIBackend) SendTx(ctx context.Context, signedTx *types.Transaction) error {
+	return b.etrue.txPool.AddLocal(signedTx)
+}
+
+func (b *TrueAPIBackend) GetPoolTransactions() (types.Transactions, error) {
+	pending, err := b.etrue.txPool.Pending()
+	if err != nil {
+		return nil, err
+	}
+	var txs types.Transactions
+	for _, batch := range pending {
+		txs = append(txs, batch...)
+	}
+	return txs, nil
+}
+
+func (b *TrueAPIBackend) GetPoolTransaction(hash common.Hash) *types.Transaction {
+	return b.etrue.txPool.Get(hash)
+}
+
+func (b *TrueAPIBackend) GetPoolNonce(ctx context.Context, addr common.Address) (uint64, error) {
+	return b.etrue.txPool.State().GetNonce(addr), nil
+}
+
+func (b *TrueAPIBackend) Stats() (pending int, queued int) {
+	return b.etrue.txPool.Stats()
+}
+
+func (b *TrueAPIBackend) TxPoolContent() (map[common.Address]types.Transactions, map[common.Address]types.Transactions) {
+	return b.etrue.TxPool().Content()
+}
+
+// SubscribeNewTxsEvent registers a subscription of NewTxsEvent.
+func (b *TrueAPIBackend) SubscribeNewTxsEvent(ch chan<- types.NewTxsEvent) event.Subscription {
+	return b.etrue.TxPool().SubscribeNewTxsEvent(ch)
+}
+
+// SubscribeAddTxEvent registers a subscription of AddTxEvent.
+func (b *TrueAPIBackend) SubscribeAddTxEvent(ch chan<- types.AddTxEvent) event.Subscription {
+	return b.etrue.TxPool().SubscribeAddTxEvent(ch)
+}
+
+// SubscribeRemoveTxEvent registers a subscription of RemoveTxEvent.
+func (b *TrueAPIBackend) SubscribeRemoveTxEvent(ch chan<- types.RemoveTxEvent) event.Subscription {
+	return b.etrue.TxPool().SubscribeRemoveTxEvent(ch)
+}
+
+func (b *TrueAPIBackend) Downloader() *downloader.Downloader {
+	return b.etrue.Downloader()
+}
+
+func (b *TrueAPIBackend) ProtocolVersion() int {
+	return b.etrue.EthVersion()
+}
+
+func (b *TrueAPIBackend) SuggestPrice(ctx context.Context) (*big.Int, error) {
+	return b.gpo.SuggestPrice(ctx)
+}
+
+func (b *TrueAPIBackend) ChainDb() ethdb.Database {
+	return b.etrue.ChainDb()
+}
+
+func (b *TrueAPIBackend) EventMux() *event.TypeMux {
+	return b.etrue.EventMux()
+}
+
+func (b *TrueAPIBackend) AccountManager() *accounts.Manager {
+	return b.etrue.AccountManager()
+}
+
+func (b *TrueAPIBackend) SnailPoolContent() []*types.SnailBlock {
+	return b.etrue.SnailPool().Content()
+}
+
+func (b *TrueAPIBackend) SnailPoolInspect() []*types.SnailBlock {
+	return b.etrue.SnailPool().Inspect()
+}
+
+func (b *TrueAPIBackend) SnailPoolStats() (pending int, unVerified int) {
+	return b.etrue.SnailPool().Stats()
+}
+
+func (b *TrueAPIBackend) BloomStatus() (uint64, uint64) {
+	sections, _, _ := b.etrue.bloomIndexer.Sections()
+	return params.BloomBitsBlocks, sections
+}
+
+func (b *TrueAPIBackend) ServiceFilter(ctx context.Context, session *bloombits.MatcherSession) {
+	for i := 0; i < bloomFilterThreads; i++ {
+		go session.Multiplex(bloomRetrievalBatch, bloomRetrievalWait, b.etrue.bloomRequests)
+	}
+}
+
+func (b *TrueAPIBackend) SubscribeFastBlock(ch chan<- types.FastBlockEvent) event.Subscription {
 	return b.etrue.BlockChain().SubscribeFastBlock(ch)
 }
 
 // SubscribeSnailChainHeadEvent registers a subscription of ChainHeadEvent.
-func (b *EthAPIBackend) SubscribeSnailChainHeadEvent(ch chan<- snailchain.ChainHeadEvent) event.Subscription {
+func (b *TrueAPIBackend) SubscribeSnailChainHeadEvent(ch chan<- types.ChainSnailHeadEvent) event.Subscription {
 	return b.etrue.SnailBlockChain().SubscribeChainHeadEvent(ch)
 }
 
-func (b *EthAPIBackend) SubscribeSnailChainEvent(ch chan<- snailchain.ChainEvent) event.Subscription {
+func (b *TrueAPIBackend) SubscribeSnailChainEvent(ch chan<- types.ChainSnailEvent) event.Subscription {
 	return b.etrue.SnailBlockChain().SubscribeChainEvent(ch)
 }
-func (b *EthAPIBackend) SubscribeSnailChainSideEvent(ch chan<- snailchain.ChainSideEvent) event.Subscription {
+func (b *TrueAPIBackend) SubscribeSnailChainSideEvent(ch chan<- types.ChainSnailSideEvent) event.Subscription {
 	return b.etrue.SnailBlockChain().SubscribeChainSideEvent(ch)
 }
 
 // SubscribeElectionEvent registers a subscription of ElectionEvent.
-func (b *EthAPIBackend) SubscribeElectionEvent(ch chan<- core.ElectionEvent) event.Subscription {
+func (b *TrueAPIBackend) SubscribeElectionEvent(ch chan<- types.ElectionEvent) event.Subscription {
 	return b.etrue.election.SubscribeElectionEvent(ch)
 }
 
 // SubscribeStateChangeEvent registers a subscription of StateChangeEvent.
-func (b *EthAPIBackend) SubscribeStateChangeEvent(ch chan<- core.StateChangeEvent) event.Subscription {
+func (b *TrueAPIBackend) SubscribeStateChangeEvent(ch chan<- types.StateChangeEvent) event.Subscription {
 	return b.etrue.BlockChain().SubscribeStateChangeEvent(ch)
 }
 
 // SubscribeRewardsEvent registers a subscription of RewardsEvent.
-func (b *EthAPIBackend) SubscribeRewardsEvent(ch chan<- core.RewardsEvent) event.Subscription {
+func (b *TrueAPIBackend) SubscribeRewardsEvent(ch chan<- types.RewardsEvent) event.Subscription {
 	return b.etrue.BlockChain().SubscribeRewardsEvent(ch)
 }
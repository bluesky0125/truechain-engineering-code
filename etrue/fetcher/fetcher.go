--- conflicted
+++ resolved
@@ -43,6 +43,7 @@
 	blockLimit       = 64                     // Maximum number of unique blocks a peer may have delivered
 	signLimit        = 256                    // Maximum number of unique sign a peer may have delivered
 	lowSignDist      = 128                    // Maximum allowed sign distance from the chain head
+	signChanSize     = 8
 )
 
 var (
@@ -56,11 +57,7 @@
 type headerRequesterFn func(common.Hash) error
 
 // bodyRequesterFn is a callback type for sending a body retrieval request.
-<<<<<<< HEAD
 type bodyRequesterFn func([]common.Hash,bool) error
-=======
-type bodyRequesterFn func([]common.Hash, bool) error
->>>>>>> cf77dadb
 
 // headerVerifierFn is a callback type to verify a block's header for fast propagation.
 type headerVerifierFn func(header *types.Header) error
@@ -214,7 +211,7 @@
 	return &Fetcher{
 		notify:        make(chan *announce),
 		inject:        make(chan *inject),
-		injectSign:    make(chan *injectSign),
+		injectSign:    make(chan *injectSign, signChanSize),
 		blockFilter:   make(chan chan []*types.Block),
 		headerFilter:  make(chan chan *headerFilterTask),
 		bodyFilter:    make(chan chan *bodyFilterTask),
@@ -466,7 +463,6 @@
 						log.Info("Block come agreement", "number", height, "height count", len(blocks), "sign number", len(signHashs))
 
 						f.verifyComeAgreement(peers[index], blocks[index], signs, signHashs)
-						height = height + 1
 					} else {
 						f.queue.Push(opMulti, -float32(blocks[0].NumberU64()))
 						finished = true
@@ -603,11 +599,7 @@
 					f.completingHook(hashes)
 				}
 				bodyFetchMeter.Mark(int64(len(hashes)))
-<<<<<<< HEAD
-				go f.completing[hashes[0]].fetchBodies(hashes,true)
-=======
-				go f.completing[hashes[0]].fetchBodies(hashes, true)
->>>>>>> cf77dadb
+				go f.completing[hashes[0]].fetchBodies(hashes)
 			}
 			// Schedule the next fetch if blocks are still pending
 			f.rescheduleComplete(completeTimer)
@@ -851,7 +843,7 @@
 			return
 		}
 
-		if f.getBlock(verifySigns[0].FastHash) != nil {
+		if f.getBlock(verifySigns[0].FastHash) != nil || f.agentFetcher.AcquireCommitteeAuth(signs[0].FastHeight) {
 			log.Debug("Discarded sign, has block", "peer", peer, "number", number, "hash", hash)
 			propSignDropMeter.Mark(1)
 			f.forgetBlockHeight(verifySigns[0].FastHeight)

// Copyright 2015 The go-ethereum Authors
// This file is part of the go-ethereum library.
//
// The go-ethereum library is free software: you can redistribute it and/or modify
// it under the terms of the GNU Lesser General Public License as published by
// the Free Software Foundation, either version 3 of the License, or
// (at your option) any later version.
//
// The go-ethereum library is distributed in the hope that it will be useful,
// but WITHOUT ANY WARRANTY; without even the implied warranty of
// MERCHANTABILITY or FITNESS FOR A PARTICULAR PURPOSE. See the
// GNU Lesser General Public License for more details.
//
// You should have received a copy of the GNU Lesser General Public License
// along with the go-ethereum library. If not, see <http://www.gnu.org/licenses/>.

package etrue

import (
	"github.com/truechain/truechain-engineering-code/etrue/fastdownloader"
	"math/rand"
	"sync/atomic"
	"time"

	"github.com/ethereum/go-ethereum/common"
	"github.com/ethereum/go-ethereum/log"
	"github.com/truechain/truechain-engineering-code/core/types"
	"github.com/truechain/truechain-engineering-code/etrue/downloader"
	"github.com/truechain/truechain-engineering-code/p2p/discover"
	"math/big"
	dtype "github.com/truechain/truechain-engineering-code/etrue/types"
)

const (
	forceSyncCycle      = 10 * time.Second // Time interval to force syncs, even if few peers are available
	minDesiredPeerCount = 5                // Amount of peers desired to start syncing

	// This is the target size for the packs of transactions sent by txsyncLoop.
	// A pack can get larger than this if a single transactions exceeds this size.
<<<<<<< HEAD
	txsyncPackSize    = 64 * 1024
	fruitsyncPackSize = 50 * 1024
=======
	txsyncPackSize    = 100 * 1024
	fruitsyncPackSize = 100 * 1024
>>>>>>> 9072f6bf
	maxheight         = 600
)

type txsync struct {
	p   *peer
	txs []*types.Transaction
}

type fruitsync struct {
	p      *peer
	fruits []*types.SnailBlock
}

// syncTransactions starts sending all currently pending transactions to the given peer.
func (pm *ProtocolManager) syncTransactions(p *peer) {
	var txs types.Transactions
	pending, _ := pm.txpool.Pending()
	log.Debug("syncTransactions", "len(pending)", len(pending))
	for _, batch := range pending {
		txs = append(txs, batch...)
	}
	if len(txs) == 0 {
		return
	}
	select {
	case pm.txsyncCh <- &txsync{p, txs}:
	case <-pm.quitSync:
	}
}

// syncFruits starts sending all currently pending fruits to the given peer.
func (pm *ProtocolManager) syncFruits(p *peer) {
	var fruits types.SnailBlocks
	pending := pm.SnailPool.PendingFruits()
	for _, batch := range pending {
		fruits = append(fruits, batch)
	}
	if len(fruits) == 0 {
		return
	}
	select {
	case pm.fruitsyncCh <- &fruitsync{p, fruits}:
	case <-pm.quitSync:
	}
}

// txsyncLoop takes care of the initial transaction sync for each new
// connection. When a new peer appears, we relay all currently pending
// transactions. In order to minimise egress bandwidth usage, we send
// the transactions in small packs to one peer at a time.
func (pm *ProtocolManager) txsyncLoop() {
	var (
		pending = make(map[discover.NodeID]*txsync)
		sending = false               // whether a send is active
		pack    = new(txsync)         // the pack that is being sent
		done    = make(chan error, 1) // result of the send
	)

	// send starts a sending a pack of transactions from the sync.
	send := func(s *txsync) {
		// Fill pack with transactions up to the target size.
		size := common.StorageSize(0)
		pack.p = s.p
		pack.txs = pack.txs[:0]
		for i := 0; i < len(s.txs) && size < txsyncPackSize; i++ {
			pack.txs = append(pack.txs, s.txs[i])
			size += s.txs[i].Size()
		}
		// Remove the transactions that will be sent.
		s.txs = s.txs[:copy(s.txs, s.txs[len(pack.txs):])]
		if len(s.txs) == 0 {
			delete(pending, s.p.ID())
		}
		// Send the pack in the background.
		s.p.Log().Debug("Sending batch of transactions", "count", len(pack.txs), "bytes", size)
		sending = true
		go func() { done <- pack.p.SendTransactions(pack.txs) }()
	}

	// pick chooses the next pending sync.
	pick := func() *txsync {
		if len(pending) == 0 {
			return nil
		}
		n := rand.Intn(len(pending)) + 1
		for _, s := range pending {
			if n--; n == 0 {
				return s
			}
		}
		return nil
	}

	for {
		select {
		case s := <-pm.txsyncCh:
			pending[s.p.ID()] = s
			if !sending {
				send(s)
			}
		case err := <-done:
			sending = false
			// Stop tracking peers that cause send failures.
			if err != nil {
				pack.p.Log().Debug("Transaction send failed", "err", err)
				delete(pending, pack.p.ID())
			}
			// Schedule the next send.
			if s := pick(); s != nil {
				send(s)
			}
		case <-pm.quitSync:
			return
		}
	}
}

// fruitsyncLoop takes care of the initial fruit sync for each new
// connection. When a new peer appears, we relay all currently pending
// fruits. In order to minimise egress bandwidth usage, we send
// the fruits in small packs to one peer at a time.
func (pm *ProtocolManager) fruitsyncLoop() {
	var (
		pending = make(map[discover.NodeID]*fruitsync)
		sending = false               // whether a send is active
		pack    = new(fruitsync)      // the pack that is being sent
		done    = make(chan error, 1) // result of the send
	)

	// send starts a sending a pack of fruits from the sync.
	send := func(f *fruitsync) {
		// Fill pack with fruits up to the target size.
		size := common.StorageSize(0)
		pack.p = f.p
		pack.fruits = pack.fruits[:0]
		for i := 0; i < len(f.fruits) && size < fruitsyncPackSize; i++ {
			pack.fruits = append(pack.fruits, f.fruits[i])
			size += f.fruits[i].Size()
		}
		// Remove the fruits that will be sent.
		f.fruits = f.fruits[:copy(f.fruits, f.fruits[len(pack.fruits):])]
		if len(f.fruits) == 0 {
			delete(pending, f.p.ID())
		}
		// Send the pack in the background.
		f.p.Log().Trace("Sending batch of fruits", "count", len(pack.fruits), "bytes", size)
		sending = true
		go func() { done <- pack.p.SendFruits(pack.fruits) }()
	}

	// pick chooses the next pending sync.
	pick := func() *fruitsync {
		if len(pending) == 0 {
			return nil
		}
		n := rand.Intn(len(pending)) + 1
		for _, f := range pending {
			if n--; n == 0 {
				return f
			}
		}
		return nil
	}

	for {
		select {
		case f := <-pm.fruitsyncCh:
			pending[f.p.ID()] = f
			if !sending {
				send(f)
			}
		case err := <-done:
			sending = false
			// Stop tracking peers that cause send failures.
			if err != nil {
				pack.p.Log().Debug("Fruits send failed", "err", err)
				delete(pending, pack.p.ID())
			}
			// Schedule the next send.
			if f := pick(); f != nil {
				send(f)
			}
		case <-pm.quitSync:
			return
		}
	}
}

// syncer is responsible for periodically synchronising with the network, both
// downloading hashes and blocks as well as handling the announcement handler.
func (pm *ProtocolManager) syncer() {
	// Start and ensure cleanup of sync mechanisms
	pm.fetcherFast.Start()
	pm.fetcherSnail.Start()
	defer pm.fetcherFast.Stop()
	defer pm.fetcherSnail.Stop()
	defer pm.downloader.Terminate()
	//defer pm.fdownloader.Terminate()

	// Wait for different events to fire synchronisation operations
	forceSync := time.NewTicker(forceSyncCycle)
	defer forceSync.Stop()

	for {
		select {
		case <-pm.newPeerCh:
			// Make sure we have peers to select from, then sync
			if pm.peers.Len() < minDesiredPeerCount {
				break
			}

			go pm.synchronise(pm.peers.BestPeer())

		case <-forceSync.C:

			// Force a sync even if not enough peers are present
			go pm.synchronise(pm.peers.BestPeer())

		case <-pm.noMorePeers:
			return
		}
	}
}

// synchronise tries to sync up our local block chain with a remote peer.
func (pm *ProtocolManager) synchronise(peer *peer) {
	// Short circuit if no peers are available
	pm.lock.Lock()
	defer pm.lock.Unlock()
	defer log.Debug("synchronise >>>> exit")
	if peer == nil {
		log.Debug("synchronise peer nil>>>")
		return
	}

	var err error;

	defer func() {
		// reset on error
		if err != nil {
			pm.downloader.Mux.Post(downloader.FailedEvent{err})
		} else {
			pm.downloader.Mux.Post(downloader.DoneEvent{})
		}

	}()

	// Make sure the peer's TD is higher than our own
	currentBlock := pm.snailchain.CurrentBlock()
	td := pm.snailchain.GetTd(currentBlock.Hash(), currentBlock.NumberU64())
	pHead, pTd := peer.Head()
<<<<<<< HEAD
	log.Info("pm_synchronise ", "pTd", pTd, "td", td, "NumberU64", currentBlock.NumberU64())
	if pTd.Cmp(td) <= 0 {
		log.Debug("Fast FetchHeight start ", "NOW TIME", time.Now().String(), "currentBlockNumber", pm.blockchain.CurrentBlock().NumberU64())
		header, err := pm.fdownloader.FetchHeight(peer.id, 0)
		if err != nil || header == nil {
			log.Warn("pTd.Cmp(td) <= 0 ", "err", err, "header", header)
			return
		}

		log.Info("Fast FetchHeight end", "currentBlockNumber", pm.blockchain.CurrentBlock().NumberU64(), "PeerCurrentBlockNumber", header.Number.Uint64())
		log.Debug(">>>>>>>>>>>>>>pTd.Cmp(td)  header", "header", header.Number.Uint64())
		if header.Number.Uint64() > pm.blockchain.CurrentBlock().NumberU64() {
=======
	_, fastHeight := peer.fastHead, peer.fastHeight.Uint64()

	log.Debug("peer Head ", "pHead", pHead, "pTd", pTd, "td", td,"fastHead",peer.fastHead,"fastHeight",fastHeight)


	if pTd.Cmp(td) <= 0 {
		pm.downloader.Mux.Post(downloader.StartEvent{})
		currentNumber := pm.blockchain.CurrentBlock().NumberU64()
		log.Debug("Fast FetchHeight start ", "header", fastHeight, "currentBlockNumber", currentNumber,"&pm.fastSync", atomic.LoadUint32(&pm.fastSync))

		if fastHeight > currentNumber {
>>>>>>> 9072f6bf

			for {

				currentNumber := pm.blockchain.CurrentBlock().NumberU64()
				fbNum := currentNumber
				height := fastHeight - fbNum

				if height > 0 {

					if height > maxheight {
						height = maxheight
					}
					for {

						err = pm.fdownloader.Synchronise(peer.id, common.Hash{}, big.NewInt(0), fastdownloader.FullSync, fbNum, height)
						if err != nil {
							log.Debug("pm fast sync: ", "err>>>>>>>>>", err)
							return
						}

						fbNumLast := pm.blockchain.CurrentBlock().NumberU64()
						log.Info("fastDownloader while", "fbNum", fbNum, "heigth", height, "currentNum", fbNumLast)
						if (fbNum + height) > fbNumLast {
							height = (fbNum + height) - fbNumLast
							fbNum = fbNumLast
							continue
						}
						break
					}
				} else {
					break
				}
			}

		}
		return
	}

	// Otherwise try to sync with the downloader
	mode := downloader.FullSync
	if atomic.LoadUint32(&pm.fastSync) == 1 {
		// Fast sync was explicitly requested, and explicitly granted
		mode = downloader.FastSync
	} else if atomic.LoadUint32(&pm.snapSync) == 1 {

		mode = downloader.SnapShotSync

	}else if currentBlock.NumberU64() == 0 && pm.snailchain.CurrentFastBlock().NumberU64() > 0 {
		// The database  seems empty as the current block is the genesis. Yet the fast
		// block is ahead, so fast sync was enabled for this node at a certain point.
		// The only scenario where this can happen is if the user manually (or via a
		// bad block) rolled back a fast sync node below the sync point. In this case
		// however it's safe to reenable fast sync.
		atomic.StoreUint32(&pm.fastSync, 1)
		mode = downloader.FastSync

	}


	if mode == downloader.FastSync || mode == downloader.SnapShotSync {
		var pivotHeader *types.Header

		// Make sure the peer's total difficulty we are synchronizing is higher.
		if pm.snailchain.GetTdByHash(pm.snailchain.CurrentFastBlock().Hash()).Cmp(pTd) >= 0 {
			return
		}

		var err error
		pivotNumber := fastHeight - dtype.FsMinFullBlocks
		if pivotHeader, err = pm.fdownloader.FetchHeight(peer.id, pivotNumber); err != nil {
			log.Info("pivotHeader>>>","err",err)
			return
		}else {
			pm.downloader.SetHeader(pivotHeader)
			pm.fdownloader.SetHeader(pivotHeader)
		}
	}

	pm.downloader.Mux.Post(downloader.StartEvent{})
	// Run the sync cycle, and disable fast sync if we've went past the pivot block
	if err = pm.downloader.Synchronise(peer.id, pHead, pTd, mode); err != nil {
		log.Debug(">>>>>>>>>>>>>>>>>====<<<<<<<<<<<<<<<<<<<<<<", "err", err)
		return
	}



	if atomic.LoadUint32(&pm.fastSync) == 1 {

		if pm.blockchain.CurrentBlock().NumberU64() == 0 && pm.blockchain.CurrentFastBlock().NumberU64() > 0 {
			currentNumber := uint64(0)
			if mode == downloader.FastSync {
				currentNumber = pm.blockchain.CurrentFastBlock().NumberU64()
			}else if mode == downloader.SnapShotSync{
				currentNumber = pm.blockchain.CurrentHeader().Number.Uint64()
			}

			if fastHeight > currentNumber {

				for {
					fbNum := currentNumber
					height := fastHeight - fbNum

					if height > 0 {

						if height > maxheight {
							height = maxheight
						}
						for {

							err = pm.fdownloader.Synchronise(peer.id, common.Hash{}, big.NewInt(0), fastdownloader.FastSync, fbNum, height)
							if err != nil {
								log.Debug("pm fast sync: ", "err>>>>>>>>>", err)
								return
							}

							if mode == downloader.FastSync {
								currentNumber = pm.blockchain.CurrentFastBlock().NumberU64()
							}else if mode == downloader.SnapShotSync{
								currentNumber = pm.blockchain.CurrentHeader().Number.Uint64()
							}

							if (fbNum + height) > currentNumber {
								log.Info("fastDownloader while", "fbNum", fbNum, "heigth", height, "currentNum", currentNumber)
								height = (fbNum + height) - currentNumber
								fbNum = currentNumber
								continue
							}
							break
						}
					} else {
						break
					}
				}

			}

		}

	}


	log.Debug("sync exit")
	atomic.StoreUint32(&pm.fastSync, 0)
	atomic.StoreUint32(&pm.snapSync, 0)
	atomic.StoreUint32(&pm.acceptTxs, 1)    // Mark initial sync done
	atomic.StoreUint32(&pm.acceptFruits, 1) // Mark initial sync done on any fetcher import
	//atomic.StoreUint32(&pm.acceptSnailBlocks, 1) // Mark initial sync done on any fetcher import
	if head := pm.snailchain.CurrentBlock(); head.NumberU64() > 0 {
		// We've completed a sync cycle, notify all peers of new state. This path is
		// essential in star-topology networks where a gateway node needs to notify
		// all its out-of-date peers of the availability of a new block. This failure
		// scenario will most often crop up in private and hackathon networks with
		// degenerate connectivity, but it should be healthy for the mainnet too to
		// more reliably update peers or the local TD state.
		go pm.BroadcastSnailBlock(head, false)
	}
	if head := pm.blockchain.CurrentBlock(); head.NumberU64() > 0 {
		// We've completed a sync cycle, notify all peers of new state. This path is
		// essential in star-topology networks where a gateway node needs to notify
		// all its out-of-date peers of the availability of a new block. This failure
		// scenario will most often crop up in private and hackathon networks with
		// degenerate connectivity, but it should be healthy for the mainnet too to
		// more reliably update peers or the local TD state.
		log.Debug("synchronise", "number", head.Number(), "sign", head.GetLeaderSign() != nil)
		go pm.BroadcastFastBlock(head, false)
	}





}<|MERGE_RESOLUTION|>--- conflicted
+++ resolved
@@ -37,13 +37,8 @@
 
 	// This is the target size for the packs of transactions sent by txsyncLoop.
 	// A pack can get larger than this if a single transactions exceeds this size.
-<<<<<<< HEAD
 	txsyncPackSize    = 64 * 1024
 	fruitsyncPackSize = 50 * 1024
-=======
-	txsyncPackSize    = 100 * 1024
-	fruitsyncPackSize = 100 * 1024
->>>>>>> 9072f6bf
 	maxheight         = 600
 )
 
@@ -295,20 +290,6 @@
 	currentBlock := pm.snailchain.CurrentBlock()
 	td := pm.snailchain.GetTd(currentBlock.Hash(), currentBlock.NumberU64())
 	pHead, pTd := peer.Head()
-<<<<<<< HEAD
-	log.Info("pm_synchronise ", "pTd", pTd, "td", td, "NumberU64", currentBlock.NumberU64())
-	if pTd.Cmp(td) <= 0 {
-		log.Debug("Fast FetchHeight start ", "NOW TIME", time.Now().String(), "currentBlockNumber", pm.blockchain.CurrentBlock().NumberU64())
-		header, err := pm.fdownloader.FetchHeight(peer.id, 0)
-		if err != nil || header == nil {
-			log.Warn("pTd.Cmp(td) <= 0 ", "err", err, "header", header)
-			return
-		}
-
-		log.Info("Fast FetchHeight end", "currentBlockNumber", pm.blockchain.CurrentBlock().NumberU64(), "PeerCurrentBlockNumber", header.Number.Uint64())
-		log.Debug(">>>>>>>>>>>>>>pTd.Cmp(td)  header", "header", header.Number.Uint64())
-		if header.Number.Uint64() > pm.blockchain.CurrentBlock().NumberU64() {
-=======
 	_, fastHeight := peer.fastHead, peer.fastHeight.Uint64()
 
 	log.Debug("peer Head ", "pHead", pHead, "pTd", pTd, "td", td,"fastHead",peer.fastHead,"fastHeight",fastHeight)
@@ -320,7 +301,6 @@
 		log.Debug("Fast FetchHeight start ", "header", fastHeight, "currentBlockNumber", currentNumber,"&pm.fastSync", atomic.LoadUint32(&pm.fastSync))
 
 		if fastHeight > currentNumber {
->>>>>>> 9072f6bf
 
 			for {
 
@@ -488,9 +468,4 @@
 		log.Debug("synchronise", "number", head.Number(), "sign", head.GetLeaderSign() != nil)
 		go pm.BroadcastFastBlock(head, false)
 	}
-
-
-
-
-
 }
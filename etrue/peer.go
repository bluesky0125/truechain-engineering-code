--- conflicted
+++ resolved
@@ -175,13 +175,8 @@
 				}
 			}
 
-<<<<<<< HEAD
-			if len(txs) > txPackSize*2 {
-				log.Warn("broadcast", "queuedTxs", len(p.queuedTxs), "ctxs", len(ctxs), "txs", len(txs))
-=======
 			if len(txs) > txPackSize*3 {
 				log.Warn("broadcast", "queuedTxs", len(p.queuedTxs), "Txs", len(ctxs), "txs", len(txs))
->>>>>>> 4f1d5f2d
 			}
 
 			if err := p.SendTransactions(txs); err != nil {

--- conflicted
+++ resolved
@@ -490,6 +490,7 @@
 
 	case msg.Code == GetSnailBlockHeadersMsg:
 
+		log.Debug("GetSnailBlockHeadersMsg>>>>>>>>>>>>", "peer>>>", p.id)
 		// Decode the complex header query
 		var query getBlockHeadersData
 		if err := msg.Decode(&query); err != nil {
@@ -983,6 +984,7 @@
 		p.MarkFastBlock(request.Block.Hash())
 		pm.fetcherFast.Enqueue(p.id, request.Block)
 
+		// TODO: downloader sync func
 		// Assuming the block is importable by the peer, but possibly not yet done so,
 		// calculate the head height that the peer truly must have.
 		height := new(big.Int).Sub(request.Block.Number(), common.Big1)
@@ -1016,11 +1018,7 @@
 			}
 			p.MarkTransaction(tx.Hash())
 		}
-<<<<<<< HEAD
-		//log.Debug("receive TxMsg", "from peer's id",p.id,"len(txs)",len(txs))
-=======
 		log.Info("receive TxMsg", "from peer's id", p.id, "len(txs)", len(txs))
->>>>>>> 9072f6bf
 		pm.txpool.AddRemotes(txs)
 
 	case msg.Code == PbftNodeInfoMsg:
@@ -1181,7 +1179,7 @@
 	}
 }
 
-// BroadcastPbSign will propagate a batch of PbftVoteSigns to all peers which are not known to
+// BroadcastPbSigns will propagate a batch of PbftVoteSigns to all peers which are not known to
 // already have the given PbftVoteSign.
 func (pm *ProtocolManager) BroadcastPbSign(pbSigns []*types.PbftSign) {
 	var pbSignSet = make(map[*peer][]*types.PbftSign)
@@ -1277,8 +1275,7 @@
 	}
 }
 
-// BroadcastFruits will propagate a batch of fruits to all peers which are not known to
-// already have the given fruit.
+//for fruits
 func (pm *ProtocolManager) BroadcastFruits(fruits types.Fruits) {
 	var fruitset = make(map[*peer]types.Fruits)
 

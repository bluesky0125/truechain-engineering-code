// Copyright 2015 The go-ethereum Authors
// This file is part of the go-ethereum library.
//
// The go-ethereum library is free software: you can redistribute it and/or modify
// it under the terms of the GNU Lesser General Public License as published by
// the Free Software Foundation, either version 3 of the License, or
// (at your option) any later version.
//
// The go-ethereum library is distributed in the hope that it will be useful,
// but WITHOUT ANY WARRANTY; without even the implied warranty of
// MERCHANTABILITY or FITNESS FOR A PARTICULAR PURPOSE. See the
// GNU Lesser General Public License for more details.
//
// You should have received a copy of the GNU Lesser General Public License
// along with the go-ethereum library. If not, see <http://www.gnu.org/licenses/>.

package etrue

import (
	"encoding/json"
	"errors"
	"fmt"
	"math"
	"math/big"
	"strings"
	"sync"
	"sync/atomic"
	"time"

	"github.com/ethereum/go-ethereum/common"
	"github.com/ethereum/go-ethereum/log"
	"github.com/ethereum/go-ethereum/rlp"
	"github.com/truechain/truechain-engineering-code/consensus"
	"github.com/truechain/truechain-engineering-code/core"
	"github.com/truechain/truechain-engineering-code/core/snailchain"
	"github.com/truechain/truechain-engineering-code/core/types"
	"github.com/truechain/truechain-engineering-code/ethdb"
	"github.com/truechain/truechain-engineering-code/etrue/downloader"
	"github.com/truechain/truechain-engineering-code/etrue/fastdownloader"
	"github.com/truechain/truechain-engineering-code/etrue/fetcher"
	"github.com/truechain/truechain-engineering-code/etrue/fetcher/snail"
	"github.com/truechain/truechain-engineering-code/event"
	"github.com/truechain/truechain-engineering-code/p2p"
	"github.com/truechain/truechain-engineering-code/p2p/discover"
	"github.com/truechain/truechain-engineering-code/params"
)

const (
	softResponseLimit = 2 * 1024 * 1024 // Target maximum size of returned blocks, headers or node data.
	estHeaderRlpSize  = 500             // Approximate size of an RLP encoded block header

	// txChanSize is the size of channel listening to NewTxsEvent.
	// The number is referenced from the size of tx pool.
	txChanSize    = 4096
	blockChanSize = 64
	signChanSize  = 512
	nodeChanSize  = 256
	fruitChanSize = 256
	// minimim number of peers to broadcast new blocks to
	minBroadcastPeers = 4
)

var (
	daoChallengeTimeout = 15 * time.Second // Time allowance for a node to reply to the DAO handshake challenge
)

// errIncompatibleConfig is returned if the requested protocols and configs are
// not compatible (low protocol version restrictions and high requirements).
var errIncompatibleConfig = errors.New("incompatible configuration")

func errResp(code errCode, format string, v ...interface{}) error {
	return fmt.Errorf("%v - %v", code, fmt.Sprintf(format, v...))
}

type ProtocolManager struct {
	networkID uint64

	fastSync     uint32 // Flag whether fast sync is enabled (gets disabled if we already have blocks)
	snapSync     uint32 // Flag whether fast sync is enabled (gets disabled if we already have blocks)

	acceptTxs    uint32 // Flag whether we're considered synchronised (enables transaction processing)
	acceptFruits uint32
	//acceptSnailBlocks uint32
	txpool      txPool
	SnailPool   SnailPool
	blockchain  *core.BlockChain
	snailchain  *snailchain.SnailBlockChain
	chainconfig *params.ChainConfig
	maxPeers    int

	downloader   *downloader.Downloader
	fdownloader  *fastdownloader.Downloader
	fetcherFast  *fetcher.Fetcher
	fetcherSnail *snailfetcher.Fetcher
	peers        *peerSet

	SubProtocols []p2p.Protocol

	eventMux *event.TypeMux
	txsCh    chan types.NewTxsEvent
	txsSub   event.Subscription

	//fruit
	fruitsch  chan types.NewFruitsEvent
	fruitsSub event.Subscription

	//fast block
	minedFastCh  chan types.NewBlockEvent
	minedFastSub event.Subscription

	pbSignsCh     chan types.PbftSignEvent
	pbSignsSub    event.Subscription
	pbNodeInfoCh  chan types.NodeInfoEvent
	pbNodeInfoSub event.Subscription

	//minedsnailBlock
	minedSnailBlockSub *event.TypeMuxSubscription
	// channels for fetcher, syncer, txsyncLoop
	newPeerCh   chan *peer
	txsyncCh    chan *txsync
	fruitsyncCh chan *fruitsync
	quitSync    chan struct{}
	noMorePeers chan struct{}

	// wait group is used for graceful shutdowns during downloading
	// and processing
	wg         sync.WaitGroup
	agentProxy AgentNetworkProxy

	syncLock uint32
	syncWg   *sync.Cond
	lock     *sync.Mutex
}

// NewProtocolManager returns a new Truechain sub protocol manager. The Truechain sub protocol manages peers capable
// with the Truechain network.
func NewProtocolManager(config *params.ChainConfig, mode downloader.SyncMode, networkID uint64, mux *event.TypeMux, txpool txPool, SnailPool SnailPool, engine consensus.Engine, blockchain *core.BlockChain, snailchain *snailchain.SnailBlockChain, chaindb ethdb.Database, agent *PbftAgent) (*ProtocolManager, error) {
	// Create the protocol manager with the base fields
	lock := new(sync.Mutex)
	manager := &ProtocolManager{
		networkID:   networkID,
		eventMux:    mux,
		txpool:      txpool,
		SnailPool:   SnailPool,
		snailchain:  snailchain,
		blockchain:  blockchain,
		chainconfig: config,
		peers:       newPeerSet(),
		newPeerCh:   make(chan *peer),
		noMorePeers: make(chan struct{}),
		txsyncCh:    make(chan *txsync),
		fruitsyncCh: make(chan *fruitsync),
		quitSync:    make(chan struct{}),
		agentProxy:  agent,
		syncWg:      sync.NewCond(lock),
		lock:        lock,
	}
	// Figure out whether to allow fast sync or not
	// TODO: add downloader func later

	//if mode == downloader.FastSync && snailchain.CurrentBlock().NumberU64() > 0 {
	//	log.Warn("Blockchain not empty, fast sync disabled")
	//	mode = downloader.FullSync
	//}

	if mode == downloader.FastSync {
		manager.fastSync = uint32(1)
	}

	if mode == downloader.SnapShotSync {
		manager.snapSync = uint32(1)
	}

	// Initiate a sub-protocol for every implemented version we can handle
	manager.SubProtocols = make([]p2p.Protocol, 0, len(ProtocolVersions))
	for i, version := range ProtocolVersions {
		// Skip protocol version if incompatible with the mode of operation
		if mode == downloader.FastSync && version < eth63 {
			continue
		}
		// Compatible; initialise the sub-protocol
		version := version // Closure for the run
		manager.SubProtocols = append(manager.SubProtocols, p2p.Protocol{
			Name:    ProtocolName,
			Version: version,
			Length:  ProtocolLengths[i],
			Run: func(p *p2p.Peer, rw p2p.MsgReadWriter) error {
				peer := manager.newPeer(int(version), p, rw)
				select {
				case manager.newPeerCh <- peer:
					manager.wg.Add(1)
					defer manager.wg.Done()
					return manager.handle(peer)
				case <-manager.quitSync:
					return p2p.DiscQuitting
				}
			},
			NodeInfo: func() interface{} {
				return manager.NodeInfo()
			},
			PeerInfo: func(id discover.NodeID) interface{} {
				if p := manager.peers.Peer(fmt.Sprintf("%x", id[:8])); p != nil {
					return p.Info()
				}
				return nil
			},
		})
	}
	if len(manager.SubProtocols) == 0 {
		return nil, errIncompatibleConfig
	}
	// Construct the different synchronisation mechanisms
	// TODO: support downloader func.
	log.Info("---==--- mode ?", "mode is   :", mode)
	fmode := fastdownloader.SyncMode(mode)
	manager.fdownloader = fastdownloader.New(fmode, chaindb, manager.eventMux, blockchain, nil, manager.removePeer)
	manager.downloader = downloader.New(mode, chaindb, manager.eventMux, snailchain, nil, manager.removePeer, manager.fdownloader)
	manager.fdownloader.SetSD(manager.downloader)

	fastValidator := func(header *types.Header) error {
		//mecMark how to get ChainFastReader
		return engine.VerifyHeader(blockchain, header, true)
	}
	fastHeighter := func() uint64 {
		return blockchain.CurrentFastBlock().NumberU64()
	}
	fastInserter := func(blocks types.Blocks) (int, error) {
		// If fast sync is running, deny importing weird blocks
		if atomic.LoadUint32(&manager.fastSync) == 1 {
			log.Warn("Discarded bad propagated block", "number", blocks[0].Number(), "hash", blocks[0].Hash())
			return 0, nil
		}
		atomic.StoreUint32(&manager.acceptTxs, 1)    // Mark initial sync done on any fetcher import
		atomic.StoreUint32(&manager.acceptFruits, 1) // Mark initial sync done on any fetcher import
		//atomic.StoreUint32(&manager.acceptSnailBlocks, 1) // Mark initial sync done on any fetcher import
		return manager.blockchain.InsertChain(blocks)
	}

	snailValidator := func(header *types.SnailHeader) error {
		headers := make([]*types.SnailHeader, 1)
		headers[0] = header
		//mecMark how to get ChainFastReader
		seals := make([]bool, 1)
		seals[0] = true
		_, err := engine.VerifySnailHeaders(snailchain, headers, seals)
		return <-err
	}
	snailHeighter := func() uint64 {
		return snailchain.CurrentBlock().NumberU64()
	}
	snailInserter := func(blocks types.SnailBlocks) (int, error) {
		// If fast sync is running, deny importing weird blocks
		if atomic.LoadUint32(&manager.fastSync) == 1 {
			log.Warn("Discarded bad propagated block", "number", blocks[0].Number(), "hash", blocks[0].Hash())
			return 0, nil
		}
		atomic.StoreUint32(&manager.acceptTxs, 1)    // Mark initial sync done on any fetcher import
		atomic.StoreUint32(&manager.acceptFruits, 1) // Mark initial sync done on any fetcher import
		return manager.snailchain.InsertChain(blocks)
	}

	manager.fetcherFast = fetcher.New(blockchain.GetBlockByHash, fastValidator, manager.BroadcastFastBlock, fastHeighter, fastInserter, manager.removePeer, agent, manager.BroadcastPbSign)
	manager.fetcherSnail = snailfetcher.New(snailchain.GetBlockByHash, snailValidator, manager.BroadcastSnailBlock, snailHeighter, snailInserter, manager.removePeer)

	return manager, nil
}

func (pm *ProtocolManager) removePeer(id string) {
	// Short circuit if the peer was already removed
	peer := pm.peers.Peer(id)
	if peer == nil {
		return
	}
	log.Info("Removing Truechain peer", "peer", id, "RemoteAddr", peer.RemoteAddr())

	// TODO: downloader.UnregisterPeer
	// Unregister the peer from the downloader and Truechain peer set
	if err := pm.downloader.UnregisterPeer(id); err != nil {
		log.Error("downloaderPeer removal failed", "peer", id, "err", err)
	}
	if err := pm.fdownloader.UnregisterPeer(id); err != nil {
		log.Error("fdownloaderPeer removal failed", "peer", id, "err", err)
	}
	if err := pm.peers.Unregister(id); err != nil {
		log.Error("Peer removal failed", "peer", id, "err", err)
	}
	// Hard disconnect at the networking layer
	if peer != nil {
		peer.Peer.Disconnect(p2p.DiscUselessPeer)
	}
}

func (pm *ProtocolManager) Start2(maxPeers int) {

	// start sync handlers
	go pm.syncer()
	go pm.txsyncLoop()
	go pm.fruitsyncLoop()
	//atomic.StoreUint32(&pm.acceptTxs, 1)
	//atomic.StoreUint32(&pm.acceptFruits, 1)

}

func (pm *ProtocolManager) Start(maxPeers int) {
	pm.maxPeers = maxPeers

	// broadcast transactions
	pm.txsCh = make(chan types.NewTxsEvent, txChanSize)
	pm.txsSub = pm.txpool.SubscribeNewTxsEvent(pm.txsCh)
	go pm.txBroadcastLoop()

	//broadcast fruits
	pm.fruitsch = make(chan types.NewFruitsEvent, fruitChanSize)
	pm.fruitsSub = pm.SnailPool.SubscribeNewFruitEvent(pm.fruitsch)
	go pm.fruitBroadcastLoop()

	// broadcast mined fastBlocks
	pm.minedFastCh = make(chan types.NewBlockEvent, blockChanSize)
	pm.minedFastSub = pm.agentProxy.SubscribeNewFastBlockEvent(pm.minedFastCh)
	go pm.minedFastBroadcastLoop()

	// broadcast sign
	pm.pbSignsCh = make(chan types.PbftSignEvent, signChanSize)
	pm.pbSignsSub = pm.agentProxy.SubscribeNewPbftSignEvent(pm.pbSignsCh)
	go pm.pbSignBroadcastLoop()

	// broadcast node info
	pm.pbNodeInfoCh = make(chan types.NodeInfoEvent, nodeChanSize)
	pm.pbNodeInfoSub = pm.agentProxy.SubscribeNodeInfoEvent(pm.pbNodeInfoCh)
	go pm.pbNodeInfoBroadcastLoop()

	//broadcast mined snailblock
	pm.minedSnailBlockSub = pm.eventMux.Subscribe(types.NewMinedBlockEvent{})
	go pm.minedSnailBlockLoop()

	// start sync handlers
	//go pm.syncer()
	//go pm.txsyncLoop()
	//go pm.fruitsyncLoop()
	//atomic.StoreUint32(&pm.acceptTxs, 1)
	//atomic.StoreUint32(&pm.acceptFruits, 1)

}

func (pm *ProtocolManager) Stop() {
	log.Info("Stopping Truechain protocol")

	pm.txsSub.Unsubscribe()       // quits txBroadcastLoop
	pm.minedFastSub.Unsubscribe() // quits minedFastBroadcastLoop
	pm.pbSignsSub.Unsubscribe()
	pm.pbNodeInfoSub.Unsubscribe()
	//fruit and minedfruit
	pm.fruitsSub.Unsubscribe() // quits fruitBroadcastLoop
	//minedSnailBlock
	pm.minedSnailBlockSub.Unsubscribe() // quits minedSnailBlockBroadcastLoop

	// Quit the sync loop.
	// After this send has completed, no new peers will be accepted.
	pm.noMorePeers <- struct{}{}

	// Quit fetcher, txsyncLoop.
	close(pm.quitSync)

	// Disconnect existing sessions.
	// This also closes the gate for any new registrations on the peer set.
	// sessions which are already established but not added to pm.peers yet
	// will exit when they try to register.
	pm.peers.Close()

	// Wait for all peer handler goroutines and the loops to come down.
	pm.wg.Wait()

	log.Info("Truechain protocol stopped")
}

func (pm *ProtocolManager) newPeer(pv int, p *p2p.Peer, rw p2p.MsgReadWriter) *peer {
	return newPeer(pv, p, newMeteredMsgWriter(rw))
}

func resolveVersionFromName(name string) bool {
	str := name
	flag := "Getrue/v0.8.2"
	if !strings.Contains(str, "Getrue/v0.8") {
		return true
	}
	pos := strings.Index(str, "-")
	if pos == -1 {
		return false
	}
	var r = []rune(str)
	sub := string(r[:pos])
	if len(sub) > len(flag) {
		// v0.8.10
		return true
	}
	if sub >= flag {
		return true
	}
	return false
}

// handle is the callback invoked to manage the life cycle of an etrue peer. When
// this function terminates, the peer is disconnected.
func (pm *ProtocolManager) handle(p *peer) error {
	// Ignore maxPeers if this is a trusted peer
	if pm.peers.Len() >= pm.maxPeers && !p.Peer.Info().Network.Trusted {
		return p2p.DiscTooManyPeers
	}
	p.Log().Debug("Truechain peer connected", "name", p.Name(), "RemoteAddr", p.RemoteAddr())

	// Execute the Truechain handshake
	var (
		fastGenesis = pm.blockchain.Genesis()
		fastHead    = pm.blockchain.CurrentHeader()
		fastHash    = fastHead.Hash()

		genesis    = pm.snailchain.Genesis()
		head       = pm.snailchain.CurrentHeader()
		hash       = head.Hash()
		number     = head.Number.Uint64()
		td         = pm.snailchain.GetTd(hash, number)
		fastHeight = pm.blockchain.CurrentBlock().Number()
	)
	if err := p.Handshake(pm.networkID, td, hash, genesis.Hash(), fastHash, fastGenesis.Hash(), fastHeight); err != nil {
		p.Log().Debug("Truechain handshake failed", "err", err)
		return err
	}
	if !resolveVersionFromName(p.Name()) {
		p.Log().Info("Peer connected failed,version not match", "name", p.Name())
		return fmt.Errorf("version not match,name:%v", p.Name())
	}
	p.Log().Info("Peer connected success", "name", p.Name(), "RemoteAddr", p.RemoteAddr())
	if rw, ok := p.rw.(*meteredMsgReadWriter); ok {
		rw.Init(p.version)
	}
	// Register the peer locally
	if err := pm.peers.Register(p); err != nil {
		p.Log().Error("Truechain peer registration failed", "err", err)
		return err
	}

	defer pm.removePeer(p.id)

	// TODO: downloader.RegisterPeer
	//Register the peer in the downloader. If the downloader considers it banned, we disconnect
	if err := pm.downloader.RegisterPeer(p.id, p.version, p); err != nil {
		p.Log().Error("Truechain downloader.RegisterPeer registration failed", "err", err)
		return err
	}

	if err := pm.fdownloader.RegisterPeer(p.id, p.version, p); err != nil {
		p.Log().Error("Truechain fdownloader.RegisterPeer registration failed", "err", err)
		return err
	}

	// Propagate existing transactions. new transactions appearing
	// after this will be sent via broadcasts.
	pm.syncTransactions(p)
	pm.syncFruits(p)

	// main loop. handle incoming messages.
	for {
		if err := pm.handleMsg(p); err != nil {
			p.Log().Info("Truechain message handling failed", "RemoteAddr", p.RemoteAddr(), "err", err)
			return err
		}
	}
}

// handleMsg is invoked whenever an inbound message is received from a remote
// peer. The remote connection is torn down upon returning any error.
func (pm *ProtocolManager) handleMsg(p *peer) error {
	// Read the next message from the remote peer, and ensure it's fully consumed
	msg, err := p.rw.ReadMsg()
	if err != nil {
		return err
	}
	if msg.Size > ProtocolMaxMsgSize {
		return errResp(ErrMsgTooLarge, "%v > %v", msg.Size, ProtocolMaxMsgSize)
	}
	defer msg.Discard()
	now := time.Now()
	// Handle the message depending on its contents
	switch {
	case msg.Code == StatusMsg:
		// Status messages should never arrive after the handshake
		return errResp(ErrExtraStatusMsg, "uncontrolled status message")

		// Block header query, collect the requested headers and reply

	case msg.Code == GetSnailBlockHeadersMsg:

		// Decode the complex header query
		var query getBlockHeadersData
		if err := msg.Decode(&query); err != nil {
			return errResp(ErrDecode, "%v: %v", msg, err)
		}
		hashMode := query.Origin.Hash != (common.Hash{})
		first := true
		maxNonCanonical := uint64(100)

		// Gather headers until the fetch or network limits is reached
		var (
			bytes   common.StorageSize
			headers []*types.SnailHeader
			unknown bool
		)
		log.Debug("GetSnailBlockHeadersMsg", "number", query.Origin.Number, "hash", query.Origin.Hash, "peer", p.id)
		for !unknown && len(headers) < int(query.Amount) && bytes < softResponseLimit && len(headers) < downloader.MaxHeaderFetch {
			// Retrieve the next header satisfying the query
			var origin *types.SnailHeader
			if hashMode {
				if first {
					first = false
					origin = pm.snailchain.GetHeaderByHash(query.Origin.Hash)
					if origin != nil {
						query.Origin.Number = origin.Number.Uint64()
					}
				} else {
					origin = pm.snailchain.GetHeader(query.Origin.Hash, query.Origin.Number)
				}
			} else {
				origin = pm.snailchain.GetHeaderByNumber(query.Origin.Number)
			}
			if origin == nil {
				break
			}
			headers = append(headers, origin)
			bytes += estHeaderRlpSize

			// Advance to the next header of the query
			switch {
			case hashMode && query.Reverse:
				// Hash based traversal towards the genesis block
				ancestor := query.Skip + 1
				if ancestor == 0 {
					unknown = true
				} else {
					query.Origin.Hash, query.Origin.Number = pm.snailchain.GetAncestor(query.Origin.Hash, query.Origin.Number, ancestor, &maxNonCanonical)
					unknown = (query.Origin.Hash == common.Hash{})
				}
			case hashMode && !query.Reverse:
				// Hash based traversal towards the leaf block
				var (
					current = origin.Number.Uint64()
					next    = current + query.Skip + 1
				)
				if next <= current {
					infos, _ := json.MarshalIndent(p.Peer.Info(), "", "  ")
					p.Log().Warn("GetBlockHeaders skip overflow attack", "current", current, "skip", query.Skip, "next", next, "attacker", infos)
					unknown = true
				} else {
					if header := pm.snailchain.GetHeaderByNumber(next); header != nil {
						nextHash := header.Hash()
						expOldHash, _ := pm.snailchain.GetAncestor(nextHash, next, query.Skip+1, &maxNonCanonical)
						if expOldHash == query.Origin.Hash {
							query.Origin.Hash, query.Origin.Number = nextHash, next
						} else {
							unknown = true
						}
					} else {
						unknown = true
					}
				}
			case query.Reverse:
				// Number based traversal towards the genesis block
				if query.Origin.Number >= query.Skip+1 {
					query.Origin.Number -= query.Skip + 1
				} else {
					unknown = true
				}

			case !query.Reverse:
				// Number based traversal towards the leaf block
				query.Origin.Number += query.Skip + 1
			}
		}
		log.Debug("Handle send snail block headers", "headers", len(headers), "time", time.Now().Sub(now), "peer", p.id)
		return p.SendSnailBlockHeaders(headers)

	case msg.Code == SnailBlockHeadersMsg:
		log.Debug("SnailBlockHeadersMsg>>>>>>>>>>>>")
		// A batch of headers arrived to one of our previous requests
		var headers []*types.SnailHeader
		if err := msg.Decode(&headers); err != nil {
			return errResp(ErrDecode, "msg %v: %v", msg, err)
		}

		if len(headers) != 0 {
			log.Debug("SnailBlockHeadersMsg>>", "headers:", len(headers), "headerNumber", headers[0].Number)
		}
		err := pm.downloader.DeliverHeaders(p.id, headers)
		if err != nil {
			log.Debug("Failed to deliver headers", "err", err)
		}

	case msg.Code == GetFastBlockHeadersMsg:

		log.Debug("GetFastBlockHeadersMsg>>>>>>>>>>>>", "peer", p.id)
		// Decode the complex header query
		var query getBlockHeadersData
		if err := msg.Decode(&query); err != nil {
			return errResp(ErrDecode, "%v: %v", msg, err)
		}
		hashMode := query.Origin.Hash != (common.Hash{})
		first := true
		maxNonCanonical := uint64(100)

		// Gather headers until the fetch or network limits is reached
		var (
			bytes   common.StorageSize
			headers []*types.Header
			unknown bool
		)
		for !unknown && len(headers) < int(query.Amount) && bytes < softResponseLimit && len(headers) < downloader.MaxHeaderFetch {
			// Retrieve the next header satisfying the query
			var origin *types.Header
			if hashMode {
				if first {
					first = false
					origin = pm.blockchain.GetHeaderByHash(query.Origin.Hash)
					if origin != nil {
						query.Origin.Number = origin.Number.Uint64()
					}
				} else {
					origin = pm.blockchain.GetHeader(query.Origin.Hash, query.Origin.Number)
				}
			} else {
				origin = pm.blockchain.GetHeaderByNumber(query.Origin.Number)
			}
			if origin == nil {
				log.Error("GetFastBlockHeadersMsg", "hash", query.Origin.Hash, "num", query.Origin.Number, "CurrentNumber", pm.blockchain.CurrentHeader().Number.Uint64(), "peer", p.id)
				break
			}
			headers = append(headers, origin)
			bytes += estHeaderRlpSize

			// Advance to the next header of the query
			switch {
			case hashMode && query.Reverse:
				// Hash based traversal towards the genesis block
				ancestor := query.Skip + 1
				if ancestor == 0 {
					unknown = true
				} else {
					query.Origin.Hash, query.Origin.Number = pm.blockchain.GetAncestor(query.Origin.Hash, query.Origin.Number, ancestor, &maxNonCanonical)
					unknown = (query.Origin.Hash == common.Hash{})
				}
			case hashMode && !query.Reverse:
				// Hash based traversal towards the leaf block
				var (
					current = origin.Number.Uint64()
					next    = current + query.Skip + 1
				)
				if next <= current {
					infos, _ := json.MarshalIndent(p.Peer.Info(), "", "  ")
					p.Log().Warn("GetBlockHeaders skip overflow attack", "current", current, "skip", query.Skip, "next", next, "attacker", infos)
					unknown = true
				} else {
					if header := pm.blockchain.GetHeaderByNumber(next); header != nil {
						nextHash := header.Hash()
						expOldHash, _ := pm.blockchain.GetAncestor(nextHash, next, query.Skip+1, &maxNonCanonical)
						if expOldHash == query.Origin.Hash {
							query.Origin.Hash, query.Origin.Number = nextHash, next
						} else {
							unknown = true
						}
					} else {
						unknown = true
					}
				}
			case query.Reverse:
				// Number based traversal towards the genesis block
				if query.Origin.Number >= query.Skip+1 {
					query.Origin.Number -= query.Skip + 1
				} else {
					unknown = true
				}

			case !query.Reverse:
				// Number based traversal towards the leaf block
				query.Origin.Number += query.Skip + 1
			}
		}
		log.Debug("Handle send fast block headers", "headers:", len(headers), "time", time.Now().Sub(now), "peer", p.id)
		return p.SendFastBlockHeaders(headers)

	case msg.Code == GetFastOneBlockHeadersMsg:

		log.Debug("GetFastOneBlockHeadersMsg>>>>>>>>>>>>", "peer", p.id)
		// Decode the complex header query
		// Gather headers until the fetch or network limits is reached
		var (
			headers []*types.Header
		)

		fheader := pm.blockchain.GetBlockByNumber(pm.snailchain.CurrentBlock().Fruits()[len(pm.snailchain.CurrentBlock().Fruits())-1].FastNumber().Uint64()).Header()
		headers = append(headers, fheader)

		log.Debug("Handle get fast block headers", "headers:", len(headers), "time", time.Now().Sub(now), "peer", p.id)
		return p.SendOneFastBlockHeader(headers)

	case msg.Code == FastBlockHeadersMsg:

		// A batch of headers arrived to one of our previous requests
		var headers []*types.Header
		if err := msg.Decode(&headers); err != nil {
			return errResp(ErrDecode, "msg %v: %v", msg, err)
		}
		// Filter out any explicitly requested headers, deliver the rest to the downloader
		filter := len(headers) == 1
		if len(headers) > 0 {
			log.Debug("FastBlockHeadersMsg", "len(headers)", len(headers), "number", headers[0].Number)
		}
		if filter {
			// Irrelevant of the fork checks, send the header to the fetcher just in case
			headers = pm.fetcherFast.FilterHeaders(p.id, headers, time.Now())
		}
		// mecMark
		if len(headers) > 0 || !filter {
			log.Debug("FastBlockHeadersMsg", "len(headers)", len(headers), "filter", filter)
			err := pm.fdownloader.DeliverHeaders(p.id, headers)
			if err != nil {
				log.Debug("Failed to deliver headers", "err", err)
			}
		}

	case msg.Code == FastOneBlockHeadersMsg:

		// A batch of headers arrived to one of our previous requests
		var headers []*types.Header
		if err := msg.Decode(&headers); err != nil {
			return errResp(ErrDecode, "msg %v: %v", msg, err)
		}

		// mecMark
		if len(headers) > 0 {

			err := pm.fdownloader.DeliverOneHeader(p.id, headers)
			if err != nil {
				log.Debug("Failed to deliver headers", "err", err)
			}
		}
		log.Debug("FastBlockHeadersMsg>>>>>>>>>>>>", "headers:", len(headers))

	case msg.Code == GetFastBlockBodiesMsg:
		log.Debug("GetFastBlockBodiesMsg>>>>>>>>>>>>", "peer", p.id)
		// Decode the retrieval message
		msgStream := rlp.NewStream(msg.Payload, uint64(msg.Size))
		if _, err := msgStream.List(); err != nil {
			return err
		}
		// Gather blocks until the fetch or network limits is reached
		var (
			hash   common.Hash
			bytes  int
			bodies []rlp.RawValue
		)
		for bytes < softResponseLimit && len(bodies) < downloader.MaxBlockFetch {
			// Retrieve the hash of the next block
			if err := msgStream.Decode(&hash); err == rlp.EOL {
				break
			} else if err != nil {
				return errResp(ErrDecode, "msg %v: %v", msg, err)
			}
			// Retrieve the requested block body, stopping if enough was found
			if data := pm.blockchain.GetBodyRLP(hash); len(data) != 0 {
				bodies = append(bodies, data)
				bytes += len(data)
			}
		}

		log.Debug("Handle send fast block bodies rlp", "bodies", len(bodies), "time", time.Now().Sub(now), "peer", p.id)
		return p.SendFastBlockBodiesRLP(bodies)

	case msg.Code == FastBlockBodiesMsg:
		// A batch of block bodies arrived to one of our previous requests
		var request blockBodiesData
		if err := msg.Decode(&request); err != nil {
			return errResp(ErrDecode, "msg %v: %v", msg, err)
		}
		// Deliver them all to the downloader for queuing
		transactions := make([][]*types.Transaction, len(request))
		signs := make([][]*types.PbftSign, len(request))
		infos := make([]*types.SwitchInfos, len(request))

		for i, body := range request {
			transactions[i] = body.Transactions
			signs[i] = body.Signs
			infos[i] = body.Infos
		}
		// Filter out any explicitly requested bodies, deliver the rest to the downloader
		filter := len(transactions) > 0 || len(signs) > 0 || len(infos) > 0
		if len(signs) > 0 {
			log.Debug("FastBlockBodiesMsg", "len(signs)", len(signs), "number", signs[0][0].FastHeight, "len(transactions)", len(transactions))
		}
		if filter {
			transactions, signs, infos = pm.fetcherFast.FilterBodies(p.id, transactions, signs, infos, time.Now())
		}
		// mecMark
		if len(transactions) > 0 || len(signs) > 0 || len(infos) > 0 || !filter {
			log.Debug("FastBlockBodiesMsg", "len(transactions)", len(transactions), "len(signs)", len(signs), "len(infos)", len(infos), "filter", filter)
			err := pm.fdownloader.DeliverBodies(p.id, transactions, signs, infos)
			if err != nil {
				log.Debug("Failed to deliver bodies", "err", err)
			}
		}

	case msg.Code == GetSnailBlockBodiesMsg:
		log.Debug("GetSnailBlockBodiesMsg>>>>>>>>>>>>", "peer", p.id)
		// Decode the retrieval message
		msgStream := rlp.NewStream(msg.Payload, uint64(msg.Size))
		if _, err := msgStream.List(); err != nil {
			return err
		}
		// Gather blocks until the fetch or network limits is reached
		var (
			hash   common.Hash
			bytes  int
			bodies []rlp.RawValue
		)
		for bytes < softResponseLimit && len(bodies) < downloader.MaxBlockFetch {
			// Retrieve the hash of the next block
			if err := msgStream.Decode(&hash); err == rlp.EOL {
				break
			} else if err != nil {
				return errResp(ErrDecode, "msg %v: %v", msg, err)
			}
			// Retrieve the requested block body, stopping if enough was found
			if data := pm.snailchain.GetBodyRLP(hash); len(data) != 0 {
				bodies = append(bodies, data)
				bytes += len(data)
			}
		}
		log.Debug("Handle send snail block bodies rlp", "bodies", len(bodies), "time", time.Now().Sub(now), "peer", p.id)
		return p.SendSnailBlockBodiesRLP(bodies)

	case msg.Code == SnailBlockBodiesMsg:

		// A batch of block bodies arrived to one of our previous requests
		var request snailBlockBodiesData
		if err := msg.Decode(&request); err != nil {
			return errResp(ErrDecode, "msg %v: %v", msg, err)
		}
		// Deliver them all to the downloader for queuing
		fruits := make([][]*types.SnailBlock, len(request))
		signs := make([][]*types.PbftSign, len(request))

		for i, body := range request {
			fruits[i] = body.Fruits
			signs[i] = body.Signs
		}
		log.Debug("SnailBlockBodiesMsg>>>>>>>>>>>>", "fruits", len(fruits))
		err := pm.downloader.DeliverBodies(p.id, fruits, signs, nil)
		if err != nil {
			log.Debug("Failed to deliver bodies", "err", err)
		}

	case p.version >= eth63 && msg.Code == GetNodeDataMsg:
		// Decode the retrieval message
		msgStream := rlp.NewStream(msg.Payload, uint64(msg.Size))
		if _, err := msgStream.List(); err != nil {
			return err
		}
		// Gather state data until the fetch or network limits is reached
		var (
			hash  common.Hash
			bytes int
			data  [][]byte
		)
		for bytes < softResponseLimit && len(data) < fastdownloader.MaxStateFetch {
			// Retrieve the hash of the next state entry
			if err := msgStream.Decode(&hash); err == rlp.EOL {
				break
			} else if err != nil {
				return errResp(ErrDecode, "msg %v: %v", msg, err)
			}
			// Retrieve the requested state entry, stopping if enough was found
			if entry, err := pm.blockchain.TrieNode(hash); err == nil {
				data = append(data, entry)
				bytes += len(entry)
			}
		}
		log.Debug("Handle send node data", "time", time.Now().Sub(now))
		return p.SendNodeData(data)

	case p.version >= eth63 && msg.Code == NodeDataMsg:
		// A batch of node state data arrived to one of our previous requests

		var data [][]byte
		if err := msg.Decode(&data); err != nil {
			return errResp(ErrDecode, "msg %v: %v", msg, err)
		}

		log.Debug(" NodeDataMsg node state data", "data", data)
		// Deliver all to the downloader
		if err := pm.downloader.DeliverNodeData(p.id, data); err != nil {
			log.Debug("Failed to deliver node state data", "err", err)
		}

	case p.version >= eth63 && msg.Code == GetReceiptsMsg:
		// Decode the retrieval message
		msgStream := rlp.NewStream(msg.Payload, uint64(msg.Size))
		if _, err := msgStream.List(); err != nil {
			return err
		}
		// Gather state data until the fetch or network limits is reached
		var (
			hash     common.Hash
			bytes    int
			receipts []rlp.RawValue
		)
		for bytes < softResponseLimit && len(receipts) < fastdownloader.MaxReceiptFetch {
			// Retrieve the hash of the next block
			if err := msgStream.Decode(&hash); err == rlp.EOL {
				break
			} else if err != nil {
				return errResp(ErrDecode, "msg %v: %v", msg, err)
			}
			// Retrieve the requested block's receipts, skipping if unknown to us
			results := pm.blockchain.GetReceiptsByHash(hash)
			if results == nil {
				if header := pm.blockchain.GetHeaderByHash(hash); header == nil || header.ReceiptHash != types.EmptyRootHash {
					continue
				}
			}
			// If known, encode and queue for response packet
			if encoded, err := rlp.EncodeToBytes(results); err != nil {
				log.Error("Failed to encode receipt", "err", err)
			} else {
				receipts = append(receipts, encoded)
				bytes += len(encoded)
			}
		}
		log.Debug("Handle send receipts rlp", "time", time.Now().Sub(now))
		return p.SendReceiptsRLP(receipts)

	case p.version >= eth63 && msg.Code == ReceiptsMsg:
		// A batch of receipts arrived to one of our previous requests
		var receipts [][]*types.Receipt
		if err := msg.Decode(&receipts); err != nil {
			return errResp(ErrDecode, "msg %v: %v", msg, err)
		}
		// Deliver all to the downloader
		if err := pm.fdownloader.DeliverReceipts(p.id, receipts); err != nil {
			log.Debug("Failed to deliver receipts", "err", err)
		}

	case msg.Code == NewFastBlockHashesMsg:
		var announces newBlockHashesData
		if err := msg.Decode(&announces); err != nil {
			return errResp(ErrDecode, "%v: %v", msg, err)
		}
		// Mark the hashes as present at the remote node
		for _, block := range announces {
			p.MarkFastBlock(block.Hash)
		}
		// Schedule all the unknown hashes for retrieval
		unknown := make(newBlockHashesData, 0, len(announces))
		for _, block := range announces {
			if !pm.blockchain.HasBlock(block.Hash, block.Number) {
				if pm.fetcherFast.GetPendingBlock(block.Hash) != nil {
					log.Debug("Has pending block", "num", block.Number, "announces", len(announces))
				} else {
					unknown = append(unknown, block)
				}
			}
		}
		for _, block := range unknown {
			pm.fetcherFast.Notify(p.id, block.Hash, block.Number, block.Sign, time.Now(), p.RequestOneFastHeader, p.RequestBodies)
		}

	case msg.Code == NewFastBlockMsg:
		// Retrieve and decode the propagated block
		var request newBlockData
		if err := msg.Decode(&request); err != nil {
			return errResp(ErrDecode, "%v: %v", msg, err)
		}
		request.Block.ReceivedAt = msg.ReceivedAt
		request.Block.ReceivedFrom = p

		// Mark the peer as owning the block and schedule it for import
		p.MarkFastBlock(request.Block.Hash())
		pm.fetcherFast.Enqueue(p.id, request.Block)

		// Assuming the block is importable by the peer, but possibly not yet done so,
		// calculate the head height that the peer truly must have.
		height := new(big.Int).Sub(request.Block.Number(), common.Big1)
		// Update the peers height if better than the previous
		if fastHeight := p.FastHeight(); height.Cmp(fastHeight) > 0 {
			p.SetFastHeight(height)

			// Schedule a sync if above ours. Note, this will not fire a sync for a gap of
			// a singe block (as the true TD is below the propagated block), however this
			// scenario should easily be covered by the fetcher.
			currentBlock := pm.blockchain.CurrentBlock()
			if currentBlock.Number().Cmp(new(big.Int).Sub(height, common.Big256)) < 0 {
				go pm.synchronise(p)
			}
		}

	case msg.Code == TxMsg:
		// Transactions arrived, make sure we have a valid and fresh chain to handle them
		if atomic.LoadUint32(&pm.acceptTxs) == 0 {
			break
		}
		// Transactions can be processed, parse all of them and deliver to the pool
		var txs []*types.Transaction
		if err := msg.Decode(&txs); err != nil {
			return errResp(ErrDecode, "msg %v: %v", msg, err)
		}
		for i, tx := range txs {
			// Validate and mark the remote transaction
			if tx == nil {
				return errResp(ErrDecode, "transaction %d is nil", i)
			}
			p.MarkTransaction(tx.Hash())
		}
<<<<<<< HEAD
		log.Trace("receive TxMsg", "peer", p.id, "len(txs)", len(txs), "ip", p.RemoteAddr())
=======
		log.Info("receive TxMsg", "from peer's id", p.id, "len(txs)", len(txs))
>>>>>>> 9072f6bf
		pm.txpool.AddRemotes(txs)

	case msg.Code == PbftNodeInfoMsg:
		// EncryptNodeMessage can be processed, parse all of them and deliver to the queue
		var nodeInfo *types.EncryptNodeMessage
		if err := msg.Decode(&nodeInfo); err != nil {
			return errResp(ErrDecode, "msg %v: %v", msg, err)
		}
		// Validate and mark the remote node
		if nodeInfo == nil {
			return errResp(ErrDecode, "nodde  is nil")
		}
		p.MarkNodeInfo(nodeInfo.Hash())
		pm.agentProxy.AddRemoteNodeInfo(nodeInfo)

	case msg.Code == BlockSignMsg:
		// PbftSign can be processed, parse all of them and deliver to the queue
		var signs []*types.PbftSign
		if err := msg.Decode(&signs); err != nil {
			return errResp(ErrDecode, "msg %v: %v", msg, err)
		}

		for i, sign := range signs {
			// Validate and mark the remote transaction
			if sign == nil {
				return errResp(ErrDecode, "sign %d is nil", i)
			}
			p.MarkSign(sign.Hash())
		}
		// committee no current block
		pm.fetcherFast.EnqueueSign(p.id, signs)

		//fruit structure

	case msg.Code == FruitMsg:
		// Fruit arrived, make sure we have a valid and fresh chain to handle them
		if atomic.LoadUint32(&pm.acceptFruits) == 0 {
			log.Debug("refuse accept fruits")
			break
		}
		// Transactions can be processed, parse all of them and deliver to the pool
		var fruits []*types.SnailBlock
		if err := msg.Decode(&fruits); err != nil {
			return errResp(ErrDecode, "msg %v: %v", msg, err)
		}
		for i, fruit := range fruits {
			// Validate and mark the remote fruit
			if fruit == nil {
				return errResp(ErrDecode, "fruit %d is nil", i)
			}
			p.MarkFruit(fruit.Hash())
			log.Debug("add fruit from p2p", "peerid", p.id, "number", fruit.FastNumber(), "hash", fruit.Hash())
		}

		pm.SnailPool.AddRemoteFruits(fruits, false)

	case msg.Code == SnailBlockMsg:
		// snailBlock arrived, make sure we have a valid and fresh chain to handle them
		//var snailBlocks []*types.SnailBlock
		log.Debug("receive SnailBlockMsg")
		var request newSnailBlockData
		if err := msg.Decode(&request); err != nil {
			return errResp(ErrDecode, "msg %v: %v", msg, err)
		}
		request.Block.ReceivedAt = msg.ReceivedAt
		request.Block.ReceivedFrom = p

		var snailBlock = request.Block
		if snailBlock == nil {
			return errResp(ErrDecode, "snailBlock  is nil")
		}
		log.Debug("enqueue SnailBlockMsg", "number", snailBlock.Number())

		hash, td := p.Head()
		fbNum := snailBlock.Fruits()[0].FastNumber().Uint64()

		log.Debug("snail block msg ", "number", pm.blockchain.CurrentBlock().NumberU64(), "fbNum", fbNum)
		if pm.blockchain.CurrentBlock().NumberU64()+1 == fbNum {
			log.Debug("pm.fdownloader.Synchronise msg ", "number", pm.blockchain.CurrentBlock().NumberU64(), "fbNum", fbNum)
			go pm.fdownloader.Synchronise(p.id, hash, td, -1, fbNum-1, uint64(len(snailBlock.Fruits())))
		}

		p.MarkSnailBlock(snailBlock.Hash())
		pm.fetcherSnail.Enqueue(p.id, snailBlock)

		// Assuming the block is importable by the peer, but possibly not yet done so,
		// calculate the head hash and TD that the peer truly must have.
		trueHead := request.Block.ParentHash()
		diff := request.Block.Difficulty()
		if diff == nil {
			log.Info("get request block diff failed.")
			return errResp(ErrDecode, "snail block diff is nil")
		}
		trueTD := new(big.Int).Sub(request.TD, request.Block.Difficulty())

		// Update the peers total difficulty if better than the previous
		if _, td := p.Head(); trueTD.Cmp(td) > 0 || td == nil {
			p.SetHead(trueHead, trueTD)

			// Schedule a sync if above ours. Note, this will not fire a sync for a gap of
			// a singe block (as the true TD is below the propagated block), however this
			// scenario should easily be covered by the fetcher.
			currentBlock := pm.snailchain.CurrentBlock()
			//tdd := pm.snailchain.GetTd(currentBlock.Hash(), currentBlock.NumberU64())
			//fmt.Println(tdd)
			if trueTD.Cmp(pm.snailchain.GetTd(currentBlock.Hash(), currentBlock.NumberU64())) > 0 {
				// TODO: fix the issue
				go pm.synchronise(p)
			}
		}

	default:
		return errResp(ErrInvalidMsgCode, "%v", msg.Code)
	}
	timeString := time.Now().Sub(now).String()
	if strings.Contains(timeString, "h") {
		log.Info("Handler", "peer", p.id, "msg code", msg.Code, "time", timeString)
		return fmt.Errorf("msg code = %d, ip = %s", msg.Code, p.RemoteAddr())
	}

	log.Trace("Handler", "peer", p.id, "msg code", msg.Code, "time", timeString)
	return nil
}

// BroadcastFastBlock will either propagate a block to a subset of it's peers, or
// will only announce it's availability (depending what's requested).
func (pm *ProtocolManager) BroadcastFastBlock(block *types.Block, propagate bool) {
	hash := block.Hash()
	peers := pm.peers.PeersWithoutFastBlock(hash)

	// If propagation is requested, send to a subset of the peer
	if propagate {
		if parent := pm.blockchain.GetBlock(block.ParentHash(), block.NumberU64()-1); parent == nil {
			log.Error("Propagating dangling fast block", "number", block.Number(), "hash", hash)
			return
		}
		// Send the block to a subset of our peers
		transferLen := int(math.Sqrt(float64(len(peers))))
		if transferLen < minBroadcastPeers {
			transferLen = minBroadcastPeers
		}
		if transferLen > len(peers) {
			transferLen = len(peers)
		}
		transfer := peers[:int(math.Sqrt(float64(len(peers))))]
		for _, peer := range transfer {
			peer.AsyncSendNewFastBlock(block)
		}
		log.Debug("Propagated fast block", "num", block.Number(), "hash", hash, "recipients", len(transfer), "duration", common.PrettyDuration(time.Since(block.ReceivedAt)))
		return
	}
	// Otherwise if the block is indeed in out own chain, announce it
	if pm.blockchain.HasBlock(hash, block.NumberU64()) {
		for _, peer := range peers {
			peer.AsyncSendNewFastBlockHash(block)
		}
		log.Debug("Announced fast block", "num", block.Number(), "hash", hash.String(), "block sign", block.GetLeaderSign() != nil, "recipients", len(peers), "duration", common.PrettyDuration(time.Since(block.ReceivedAt)))
	}
}

// BroadcastPbSign will propagate a batch of PbftVoteSigns to all peers which are not known to
// already have the given PbftVoteSign.
func (pm *ProtocolManager) BroadcastPbSign(pbSigns []*types.PbftSign) {
	var pbSignSet = make(map[*peer][]*types.PbftSign)

	// Broadcast transactions to a batch of peers not knowing about it
	for _, pbSign := range pbSigns {
		peers := pm.peers.PeersWithoutSign(pbSign.Hash())
		for _, peer := range peers {
			pbSignSet[peer] = append(pbSignSet[peer], pbSign)
		}
	}

	log.Trace("Broadcast sign", "number", pbSigns[0].FastHeight, "sign count", len(pbSigns), "hash", pbSigns[0].Hash(), "peer count", len(pm.peers.peers))
	// FIXME include this again: peers = peers[:int(math.Sqrt(float64(len(peers))))]
	for peer, signs := range pbSignSet {
		peer.AsyncSendSign(signs)
	}
}

// BroadcastPbNodeInfo will propagate a batch of EncryptNodeMessage to all peers which are not known to
// already have the given CryNodeInfo.
func (pm *ProtocolManager) BroadcastPbNodeInfo(nodeInfo *types.EncryptNodeMessage) {
	var nodeInfoSet = make(map[*peer]types.NodeInfoEvent)

	// Broadcast transactions to a batch of peers not knowing about it
	peers := pm.peers.PeersWithoutNodeInfo(nodeInfo.Hash())
	for _, peer := range peers {
		nodeInfoSet[peer] = types.NodeInfoEvent{nodeInfo}
	}
	log.Trace("Broadcast node info ", "hash", nodeInfo.Hash(), "recipients", len(peers), " ", len(pm.peers.peers))
	for peer, nodeInfo := range nodeInfoSet {
		peer.AsyncSendNodeInfo(nodeInfo.NodeInfo)
	}
}

// BroadcastSnailBlock will either propagate a snailBlock to a subset of it's peers, or
// will only announce it's availability (depending what's requested).
func (pm *ProtocolManager) BroadcastSnailBlock(snailBlock *types.SnailBlock, propagate bool) {
	hash := snailBlock.Hash()
	peers := pm.peers.PeersWithoutSnailBlock(hash)

	var td *big.Int
	if parent := pm.snailchain.GetBlock(snailBlock.ParentHash(), snailBlock.NumberU64()-1); parent != nil {
		td = new(big.Int).Add(snailBlock.Difficulty(), pm.snailchain.GetTd(snailBlock.ParentHash(), snailBlock.NumberU64()-1))
	} else {
		log.Error("Propagating dangling block", "number", snailBlock.Number(), "hash", hash)
		return
	}

	// If propagation is requested, send to a subset of the peer
	if propagate {
		// Calculate the TD of the fruit (it's not imported yet, so fruit.Td is not valid)

		// Send the fruit to a subset of our peers
		transfer := peers[:int(math.Sqrt(float64(len(peers))))]
		for _, peer := range transfer {
			log.Debug("AsyncSendNewSnailBlock begin", "peer", peer.RemoteAddr(), "number", snailBlock.NumberU64(), "hash", snailBlock.Hash())
			peer.AsyncSendNewSnailBlock(snailBlock, td)
		}
		log.Trace("Propagated snailBlock", "hash", hash, "recipients", len(transfer), "duration", common.PrettyDuration(time.Since(snailBlock.ReceivedAt)))
		return
	}
	// Otherwise if the block is indeed in out own chain, announce it
	if pm.snailchain.HasBlock(hash, snailBlock.NumberU64()) {
		td := pm.snailchain.GetTd(snailBlock.Hash(), snailBlock.NumberU64())
		if td == nil {
			log.Info("BroadcastSnailBlock get td failed.", "number", snailBlock.Number(), "hash", snailBlock.Hash())
			td = new(big.Int).Add(snailBlock.Difficulty(), pm.snailchain.GetTd(snailBlock.ParentHash(), snailBlock.NumberU64()-1))
		}
		for _, peer := range peers {
			peer.AsyncSendNewSnailBlock(snailBlock, td)
		}
		log.Trace("Announced block", "hash", hash, "recipients", len(peers), "duration", common.PrettyDuration(time.Since(snailBlock.ReceivedAt)))
	}
}

// BroadcastTxs will propagate a batch of transactions to all peers which are not known to
// already have the given transaction.
func (pm *ProtocolManager) BroadcastTxs(txs types.Transactions) {
	var txset = make(map[*peer]types.Transactions)

	// Broadcast transactions to a batch of peers not knowing about it
	for _, tx := range txs {
		peers := pm.peers.PeersWithoutTx(tx.Hash())
		for _, peer := range peers {
			txset[peer] = append(txset[peer], tx)
		}
		log.Debug("BroadcastTxs", "hash", tx.Hash(), "recipients", len(peers))
	}
	// FIXME include this again: peers = peers[:int(math.Sqrt(float64(len(peers))))]
	for peer, txs := range txset {
		peer.AsyncSendTransactions(txs)
	}
}

// BroadcastFruits will propagate a batch of fruits to all peers which are not known to
// already have the given fruit.
func (pm *ProtocolManager) BroadcastFruits(fruits types.Fruits) {
	var fruitset = make(map[*peer]types.Fruits)

	// Broadcast records to a batch of peers not knowing about it
	for _, fruit := range fruits {
		peers := pm.peers.PeersWithoutFruit(fruit.Hash())
		for _, peer := range peers {
			fruitset[peer] = append(fruitset[peer], fruit)
		}
		log.Trace("Broadcast fruits", "number", fruit.FastNumber(), "diff", fruit.FruitDifficulty(), "recipients", len(peers), "hash", fruit.Hash())
	}
	// FIXME include this again: peers = peers[:int(math.Sqrt(float64(len(peers))))]
	for peer, fruits := range fruitset {
		peer.AsyncSendFruits(fruits)
	}
}

// Mined broadcast loop
func (pm *ProtocolManager) minedFastBroadcastLoop() {
	for {
		select {
		case blockEvent := <-pm.minedFastCh:
			pm.BroadcastFastBlock(blockEvent.Block, true) // First propagate fast block to peers

			// Err() channel will be closed when unsubscribing.
		case <-pm.minedFastSub.Err():
			return
		}
	}
}

func (pm *ProtocolManager) pbSignBroadcastLoop() {
	for {
		select {
		case signEvent := <-pm.pbSignsCh:
			log.Info("Committee sign", "number", signEvent.PbftSign.FastHeight, "hash", signEvent.PbftSign.Hash(), "recipients", len(pm.peers.peers))
			pm.BroadcastFastBlock(signEvent.Block, true) // Only then announce to the rest
			//pm.BroadcastPbSign(signEvent.Block.Signs())
			pm.BroadcastFastBlock(signEvent.Block, false) // Only then announce to the rest

			// Err() channel will be closed when unsubscribing.
		case <-pm.pbSignsSub.Err():
			return
		}
	}
}

func (pm *ProtocolManager) pbNodeInfoBroadcastLoop() {
	for {
		select {
		case nodeInfoEvent := <-pm.pbNodeInfoCh:
			pm.BroadcastPbNodeInfo(nodeInfoEvent.NodeInfo)

			// Err() channel will be closed when unsubscribing.
		case <-pm.pbNodeInfoSub.Err():
			return
		}
	}
}

// Mined snailBlock loop
func (pm *ProtocolManager) minedSnailBlockLoop() {
	// automatically stops if unsubscribe
	for obj := range pm.minedSnailBlockSub.Chan() {
		switch ev := obj.Data.(type) {
		case types.NewMinedBlockEvent:
			pm.BroadcastSnailBlock(ev.Block, true)  // First propagate fruit to peers
			pm.BroadcastSnailBlock(ev.Block, false) // Only then announce to the rest
		}
	}
}
func (pm *ProtocolManager) txBroadcastLoop() {
	for {
		select {
		case event := <-pm.txsCh:
			log.Debug("txBroadcastLoop", "len(Txs)", len(event.Txs))
			pm.BroadcastTxs(event.Txs)

			// Err() channel will be closed when unsubscribing.
		case <-pm.txsSub.Err():
			return
		}
	}
}

//  fruits
func (pm *ProtocolManager) fruitBroadcastLoop() {
	for {
		select {
		case fruitsEvent := <-pm.fruitsch:
			pm.BroadcastFruits(fruitsEvent.Fruits)

			// Err() channel will be closed when unsubscribing.
		case <-pm.fruitsSub.Err():
			return
		}
	}
}

// NodeInfo represents a short summary of the Truechain sub-protocol metadata
// known about the host peer.
type NodeInfo struct {
	Network      uint64              `json:"network"`         // Truechain network ID (1=Frontier, 2=Morden, Ropsten=3, Rinkeby=4)
	Genesis      common.Hash         `json:"genesis"`         // SHA3 hash of the host's genesis block
	Config       *params.ChainConfig `json:"config"`          // Chain configuration for the fork rules
	Head         common.Hash         `json:"head"`            // SHA3 hash of the host's best owned block
	Difficulty   *big.Int            `json:"snailDifficulty"` // Total difficulty of the host's blockchain
	SnailGenesis common.Hash         `json:"snailGenesis"`    // SHA3 hash of the host's genesis block
	SnailConfig  *params.ChainConfig `json:"snailConfig"`     // Chain configuration for the fork rules
	SnailHead    common.Hash         `json:"snailHead"`       // SHA3 hash of the host's best owned block
}

// NodeInfo retrieves some protocol metadata about the running host node.
func (pm *ProtocolManager) NodeInfo() *NodeInfo {
	currentBlock := pm.blockchain.CurrentBlock()
	currentSnailBlock := pm.snailchain.CurrentBlock()
	return &NodeInfo{
		Network:      pm.networkID,
		Genesis:      pm.blockchain.Genesis().Hash(),
		Config:       pm.blockchain.Config(),
		Head:         currentBlock.Hash(),
		Difficulty:   pm.snailchain.GetTd(currentSnailBlock.Hash(), currentSnailBlock.NumberU64()),
		SnailGenesis: pm.snailchain.Genesis().Hash(),
		SnailConfig:  pm.snailchain.Config(),
		SnailHead:    currentSnailBlock.Hash(),
	}
}<|MERGE_RESOLUTION|>--- conflicted
+++ resolved
@@ -1016,11 +1016,7 @@
 			}
 			p.MarkTransaction(tx.Hash())
 		}
-<<<<<<< HEAD
 		log.Trace("receive TxMsg", "peer", p.id, "len(txs)", len(txs), "ip", p.RemoteAddr())
-=======
-		log.Info("receive TxMsg", "from peer's id", p.id, "len(txs)", len(txs))
->>>>>>> 9072f6bf
 		pm.txpool.AddRemotes(txs)
 
 	case msg.Code == PbftNodeInfoMsg:

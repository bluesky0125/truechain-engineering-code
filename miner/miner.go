--- conflicted
+++ resolved
@@ -68,11 +68,7 @@
 		worker:   newWorker(config, engine, common.Address{}, true, mux),
 		canStart: 1,
 	}
-<<<<<<< HEAD
 	miner.Register(NewCpuAgent(eth.SnailBlockChain(), engine))
-=======
-	miner.Register(NewCpuAgent(true.BlockChain(), engine))
->>>>>>> c327686e
 	go miner.update()
 
 	return miner

--- conflicted
+++ resolved
@@ -153,18 +153,6 @@
 // the loop is exited. This to prevent a major security vuln where external parties can DOS you with blocks
 // and halt your mining operation for as long as the DOS continues.
 func (miner *Miner) update() {
-<<<<<<< HEAD
-	//defer self.electionSub.Unsubscribe()
-	events := miner.mux.Subscribe(downloader.StartEvent{}, downloader.DoneEvent{}, downloader.FailedEvent{}, types.ElectionEvent{})
-out:
-	for ev := range events.Chan() {
-		switch ev.Data.(type) {
-		case downloader.StartEvent:
-			log.RedisLog("-----------------get download info startEvent")
-			atomic.StoreInt32(&miner.canStart, 0)
-			if miner.Mining() {
-				miner.Stop()
-=======
 
 	events := miner.mux.Subscribe(downloader.StartEvent{}, downloader.DoneEvent{}, downloader.FailedEvent{}, CommitteeStartUpdate{}, CommitteeStop{})
 	defer events.Unsubscribe()
@@ -177,12 +165,12 @@
 			}
 			switch ev.Data.(type) {
 			case downloader.StartEvent:
+				log.RedisLog("-----------------get download info startEvent")
 				log.Info("Miner update get download info startEvent")
 				atomic.StoreInt32(&miner.canStart, 0)
 				if miner.Mining() {
 					miner.Stop()
 				}
->>>>>>> 4f1d5f2d
 				atomic.StoreInt32(&miner.shouldStart, 1)
 				log.Info("Mining aborted due to sync")
 
@@ -220,22 +208,6 @@
 			case CommitteeStop:
 				log.Info("Miner update committee stop")
 			}
-<<<<<<< HEAD
-		case downloader.DoneEvent, downloader.FailedEvent:
-			log.RedisLog("-----------------get download info DoneEvent,FailedEvent")
-			shouldStart := atomic.LoadInt32(&miner.shouldStart) == 1
-
-			atomic.StoreInt32(&miner.canStart, 1)
-			atomic.StoreInt32(&miner.shouldStart, 0)
-			if shouldStart {
-				miner.Start(miner.coinbase)
-			}
-			// unsubscribe. we're only interested in this event once
-			events.Unsubscribe()
-			// stop immediately and ignore all further pending events
-			break out
-=======
->>>>>>> 4f1d5f2d
 		}
 	}
 
